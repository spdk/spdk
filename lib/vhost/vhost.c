/*-
 *   BSD LICENSE
 *
 *   Copyright(c) Intel Corporation. All rights reserved.
 *   All rights reserved.
 *
 *   Redistribution and use in source and binary forms, with or without
 *   modification, are permitted provided that the following conditions
 *   are met:
 *
 *     * Redistributions of source code must retain the above copyright
 *       notice, this list of conditions and the following disclaimer.
 *     * Redistributions in binary form must reproduce the above copyright
 *       notice, this list of conditions and the following disclaimer in
 *       the documentation and/or other materials provided with the
 *       distribution.
 *     * Neither the name of Intel Corporation nor the names of its
 *       contributors may be used to endorse or promote products derived
 *       from this software without specific prior written permission.
 *
 *   THIS SOFTWARE IS PROVIDED BY THE COPYRIGHT HOLDERS AND CONTRIBUTORS
 *   "AS IS" AND ANY EXPRESS OR IMPLIED WARRANTIES, INCLUDING, BUT NOT
 *   LIMITED TO, THE IMPLIED WARRANTIES OF MERCHANTABILITY AND FITNESS FOR
 *   A PARTICULAR PURPOSE ARE DISCLAIMED. IN NO EVENT SHALL THE COPYRIGHT
 *   OWNER OR CONTRIBUTORS BE LIABLE FOR ANY DIRECT, INDIRECT, INCIDENTAL,
 *   SPECIAL, EXEMPLARY, OR CONSEQUENTIAL DAMAGES (INCLUDING, BUT NOT
 *   LIMITED TO, PROCUREMENT OF SUBSTITUTE GOODS OR SERVICES; LOSS OF USE,
 *   DATA, OR PROFITS; OR BUSINESS INTERRUPTION) HOWEVER CAUSED AND ON ANY
 *   THEORY OF LIABILITY, WHETHER IN CONTRACT, STRICT LIABILITY, OR TORT
 *   (INCLUDING NEGLIGENCE OR OTHERWISE) ARISING IN ANY WAY OUT OF THE USE
 *   OF THIS SOFTWARE, EVEN IF ADVISED OF THE POSSIBILITY OF SUCH DAMAGE.
 */

#include "spdk/stdinc.h"

#include "spdk/env.h"
#include "spdk/likely.h"
#include "spdk/string.h"
#include "spdk/util.h"
#include "spdk/barrier.h"

#include "spdk/vhost.h"
#include "vhost_internal.h"

<<<<<<< HEAD
static uint32_t *g_num_ctrlrs;
=======
static uint32_t spdk_vhost_ctrlr_id;
static uint32_t g_num_ctrlrs[RTE_MAX_LCORE];
>>>>>>> b56f68e6

/* Path to folder where character device will be created. Can be set by user. */
static char dev_dirname[PATH_MAX] = "";

#define MAX_VHOST_DEVICES	64

struct spdk_vhost_dev_event_ctx {
	/** Identifier of the controller obtained before enqueuing the event */
	uint32_t id;

	/** Index of the ctrlr to send event to. */
	unsigned vdev_id;

	/** User callback function to be executed on given lcore. */
	spdk_vhost_event_fn cb_fn;

	/** Semaphore used to signal that event is done. */
	sem_t sem;

	/** Response to be written by enqueued event. */
	int response;
};

static int new_connection(int vid);
static int start_device(int vid);
static void stop_device(int vid);
static void destroy_connection(int vid);

const struct vhost_device_ops g_spdk_vhost_ops = {
	.new_device =  start_device,
	.destroy_device = stop_device,
	.new_connection = new_connection,
	.destroy_connection = destroy_connection,
};

static struct spdk_vhost_dev *g_spdk_vhost_devices[MAX_VHOST_DEVICES];
static pthread_mutex_t g_spdk_vhost_mutex = PTHREAD_MUTEX_INITIALIZER;

void *spdk_vhost_gpa_to_vva(struct spdk_vhost_dev *vdev, uint64_t addr)
{
	return (void *)rte_vhost_gpa_to_vva(vdev->mem, addr);
}

/*
 * Get available requests from avail ring.
 */
uint16_t
spdk_vhost_vq_avail_ring_get(struct spdk_vhost_virtqueue *virtqueue, uint16_t *reqs,
			     uint16_t reqs_len)
{
	struct rte_vhost_vring *vring = &virtqueue->vring;
	struct vring_avail *avail = vring->avail;
	uint16_t size_mask = vring->size - 1;
	uint16_t last_idx = vring->last_avail_idx, avail_idx = avail->idx;
	uint16_t count = RTE_MIN((avail_idx - last_idx) & size_mask, reqs_len);
	uint16_t i;

	if (spdk_likely(count == 0)) {
		return 0;
	}

	vring->last_avail_idx += count;
	for (i = 0; i < count; i++) {
		reqs[i] = vring->avail->ring[(last_idx + i) & size_mask];
	}

	SPDK_DEBUGLOG(SPDK_LOG_VHOST_RING,
		      "AVAIL: last_idx=%"PRIu16" avail_idx=%"PRIu16" count=%"PRIu16"\n",
		      last_idx, avail_idx, count);

	return count;
}

static bool
spdk_vhost_vring_desc_is_indirect(struct vring_desc *cur_desc)
{
	return !!(cur_desc->flags & VRING_DESC_F_INDIRECT);
}

int
spdk_vhost_vq_get_desc(struct spdk_vhost_dev *vdev, struct spdk_vhost_virtqueue *virtqueue,
		       uint16_t req_idx, struct vring_desc **desc, struct vring_desc **desc_table,
		       uint32_t *desc_table_size)
{
	if (spdk_unlikely(req_idx >= virtqueue->vring.size)) {
		return -1;
	}

	*desc = &virtqueue->vring.desc[req_idx];

	if (spdk_vhost_vring_desc_is_indirect(*desc)) {
		assert(spdk_vhost_dev_has_feature(vdev, VIRTIO_RING_F_INDIRECT_DESC));
		*desc_table = spdk_vhost_gpa_to_vva(vdev, (*desc)->addr);
		*desc_table_size = (*desc)->len / sizeof(**desc);
		*desc = *desc_table;
		if (*desc == NULL) {
			return -1;
		}

		return 0;
	}

	*desc_table = virtqueue->vring.desc;
	*desc_table_size = virtqueue->vring.size;

	return 0;
}

int
spdk_vhost_vq_used_signal(struct spdk_vhost_dev *vdev, struct spdk_vhost_virtqueue *virtqueue)
{
	if (virtqueue->used_req_cnt == 0) {
		return 0;
	}

	virtqueue->req_cnt += virtqueue->used_req_cnt;
	virtqueue->used_req_cnt = 0;

	SPDK_DEBUGLOG(SPDK_LOG_VHOST_RING,
		      "Queue %td - USED RING: sending IRQ: last used %"PRIu16"\n",
		      virtqueue - vdev->virtqueue, virtqueue->vring.last_used_idx);

	eventfd_write(virtqueue->vring.callfd, (eventfd_t)1);
	return 1;
}


static void
check_dev_io_stats(struct spdk_vhost_dev *vdev, uint64_t now)
{
	struct spdk_vhost_virtqueue *virtqueue;
	uint32_t irq_delay_base = vdev->coalescing_delay_time_base;
	uint32_t io_threshold = vdev->coalescing_io_rate_threshold;
	uint32_t irq_delay, req_cnt;
	uint16_t q_idx;

	if (now < vdev->next_stats_check_time) {
		return;
	}

	vdev->next_stats_check_time = now + vdev->stats_check_interval;
	for (q_idx = 0; q_idx < vdev->num_queues; q_idx++) {
		virtqueue = &vdev->virtqueue[q_idx];

		req_cnt = virtqueue->req_cnt + virtqueue->used_req_cnt;
		if (req_cnt <= io_threshold) {
			continue;
		}

		irq_delay = (irq_delay_base * (req_cnt - io_threshold)) / io_threshold;
		virtqueue->irq_delay_time = (uint32_t) spdk_min(0, irq_delay);

		virtqueue->req_cnt = 0;
		virtqueue->next_event_time = now;
	}
}

void
spdk_vhost_dev_used_signal(struct spdk_vhost_dev *vdev)
{
	struct spdk_vhost_virtqueue *virtqueue;
	uint64_t now;
	uint16_t q_idx;

	if (vdev->coalescing_delay_time_base == 0) {
		for (q_idx = 0; q_idx < vdev->num_queues; q_idx++) {
			virtqueue = &vdev->virtqueue[q_idx];

			if (virtqueue->vring.avail->flags & VRING_AVAIL_F_NO_INTERRUPT) {
				continue;
			}

			spdk_vhost_vq_used_signal(vdev, virtqueue);
		}
	} else {
		now = spdk_get_ticks();
		check_dev_io_stats(vdev, now);

		for (q_idx = 0; q_idx < vdev->num_queues; q_idx++) {
			virtqueue = &vdev->virtqueue[q_idx];

			/* No need for event right now */
			if (now < virtqueue->next_event_time ||
			    (virtqueue->vring.avail->flags & VRING_AVAIL_F_NO_INTERRUPT)) {
				continue;
			}

			if (!spdk_vhost_vq_used_signal(vdev, virtqueue)) {
				continue;
			}

			/* Syscall is quite long so update time */
			now = spdk_get_ticks();
			virtqueue->next_event_time = now + virtqueue->irq_delay_time;
		}
	}
}

int
spdk_vhost_set_coalescing(struct spdk_vhost_dev *vdev, uint32_t delay_base_us,
			  uint32_t iops_threshold)
{
	uint64_t delay_time_base = delay_base_us * spdk_get_ticks_hz() / 1000000ULL;
	uint32_t io_rate = iops_threshold * SPDK_VHOST_DEV_STATS_CHECK_INTERVAL_MS / 1000;

	if (delay_time_base >= UINT32_MAX) {
		SPDK_ERRLOG("Delay time of %"PRIu32" is to big\n", delay_base_us);
		return -EINVAL;
	} else if (io_rate == 0) {
		SPDK_ERRLOG("IOPS rate of %"PRIu32" is too low. Min is %u\n", io_rate,
			    1000U / SPDK_VHOST_DEV_STATS_CHECK_INTERVAL_MS);
		return -EINVAL;
	}

	vdev->coalescing_delay_time_base = delay_time_base;
	vdev->coalescing_io_rate_threshold = io_rate;
	return 0;
}

/*
 * Enqueue id and len to used ring.
 */
void
spdk_vhost_vq_used_ring_enqueue(struct spdk_vhost_dev *vdev, struct spdk_vhost_virtqueue *virtqueue,
				uint16_t id, uint32_t len)
{
	struct rte_vhost_vring *vring = &virtqueue->vring;
	struct vring_used *used = vring->used;
	uint16_t last_idx = vring->last_used_idx & (vring->size - 1);

	SPDK_DEBUGLOG(SPDK_LOG_VHOST_RING,
		      "Queue %td - USED RING: last_idx=%"PRIu16" req id=%"PRIu16" len=%"PRIu32"\n",
		      virtqueue - vdev->virtqueue, vring->last_used_idx, id, len);

	vring->last_used_idx++;
	used->ring[last_idx].id = id;
	used->ring[last_idx].len = len;

	spdk_wmb();
	* (volatile uint16_t *) &used->idx = vring->last_used_idx;

	virtqueue->used_req_cnt++;

	/* We need to signal every last_used_idx overflow. */
	if (vring->last_used_idx == 0 ||
	    (spdk_vhost_dev_has_feature(vdev, VIRTIO_F_NOTIFY_ON_EMPTY) &&
	     spdk_unlikely(vring->avail->idx == vring->last_avail_idx))) {
		spdk_vhost_vq_used_signal(vdev, virtqueue);
	}
}

int
spdk_vhost_vring_desc_get_next(struct vring_desc **desc,
			       struct vring_desc *desc_table, uint32_t desc_table_size)
{
	struct vring_desc *old_desc = *desc;
	uint16_t next_idx;

	if ((old_desc->flags & VRING_DESC_F_NEXT) == 0) {
		*desc = NULL;
		return 0;
	}

	next_idx = old_desc->next;
	if (spdk_unlikely(next_idx >= desc_table_size)) {
		*desc = NULL;
		return -1;
	}

	*desc = &desc_table[next_idx];
	return 0;
}

bool
spdk_vhost_vring_desc_is_wr(struct vring_desc *cur_desc)
{
	return !!(cur_desc->flags & VRING_DESC_F_WRITE);
}

#define _2MB_OFFSET(ptr)	((ptr) & (0x200000 - 1))

int
spdk_vhost_vring_desc_to_iov(struct spdk_vhost_dev *vdev, struct iovec *iov,
			     uint16_t *iov_index, const struct vring_desc *desc)
{
	uint32_t remaining = desc->len;
	uint32_t len;
	uintptr_t payload = desc->addr;
	uintptr_t vva;

	while (remaining) {
		if (*iov_index >= SPDK_VHOST_IOVS_MAX) {
			SPDK_ERRLOG("SPDK_VHOST_IOVS_MAX(%d) reached\n", SPDK_VHOST_IOVS_MAX);
			return -1;
		}
		vva = (uintptr_t)spdk_vhost_gpa_to_vva(vdev, payload);
		if (vva == 0) {
			SPDK_ERRLOG("gpa_to_vva(%p) == NULL\n", (void *)payload);
			return -1;
		}
		len = spdk_min(remaining, 0x200000 - _2MB_OFFSET(payload));
		iov[*iov_index].iov_base = (void *)vva;
		iov[*iov_index].iov_len = len;
		remaining -= len;
		payload += len;
		(*iov_index)++;
	}

	return 0;
}

bool
spdk_vhost_dev_has_feature(struct spdk_vhost_dev *vdev, unsigned feature_id)
{
	return vdev->negotiated_features & (1ULL << feature_id);
}

static struct spdk_vhost_dev *
spdk_vhost_dev_find_by_id(uint32_t id)
{
	unsigned i;
	struct spdk_vhost_dev *vdev;

	for (i = 0; i < MAX_VHOST_DEVICES; i++) {
		vdev = g_spdk_vhost_devices[i];
		if (vdev && vdev->id == id) {
			return vdev;
		}
	}

	return NULL;
}

static struct spdk_vhost_dev *
spdk_vhost_dev_find_by_vid(int vid)
{
	unsigned i;
	struct spdk_vhost_dev *vdev;

	for (i = 0; i < MAX_VHOST_DEVICES; i++) {
		vdev = g_spdk_vhost_devices[i];
		if (vdev && vdev->vid == vid) {
			return vdev;
		}
	}

	return NULL;
}

#define SHIFT_2MB	21
#define SIZE_2MB	(1ULL << SHIFT_2MB)
#define FLOOR_2MB(x)	(((uintptr_t)x) / SIZE_2MB) << SHIFT_2MB
#define CEIL_2MB(x)	((((uintptr_t)x) + SIZE_2MB - 1) / SIZE_2MB) << SHIFT_2MB

void
spdk_vhost_dev_mem_register(struct spdk_vhost_dev *vdev)
{
	struct rte_vhost_mem_region *region;
	uint32_t i;

	for (i = 0; i < vdev->mem->nregions; i++) {
		uint64_t start, end, len;
		region = &vdev->mem->regions[i];
		start = FLOOR_2MB(region->mmap_addr);
		end = CEIL_2MB(region->mmap_addr + region->mmap_size);
		len = end - start;
		SPDK_NOTICELOG("Registering VM memory for vtophys translation - 0x%jx len:0x%jx\n",
			       start, len);

		if (spdk_mem_register((void *)start, len) != 0) {
			SPDK_WARNLOG("Failed to register memory region %"PRIu32". Future vtophys translation might fail.\n",
				     i);
			continue;
		}
	}
}

void
spdk_vhost_dev_mem_unregister(struct spdk_vhost_dev *vdev)
{
	struct rte_vhost_mem_region *region;
	uint32_t i;

	for (i = 0; i < vdev->mem->nregions; i++) {
		uint64_t start, end, len;
		region = &vdev->mem->regions[i];
		start = FLOOR_2MB(region->mmap_addr);
		end = CEIL_2MB(region->mmap_addr + region->mmap_size);
		len = end - start;

		if (spdk_vtophys((void *) start) == SPDK_VTOPHYS_ERROR) {
			continue; /* region has not been registered */
		}

		if (spdk_mem_unregister((void *)start, len) != 0) {
			assert(false);
		}
	}
}

static void
spdk_vhost_free_reactor(uint32_t lcore)
{
	g_num_ctrlrs[lcore]--;
}

static int
spdk_vhost_dev_find_idx(const char *ctrlr_name)
{
	unsigned i;
	size_t dev_dirname_len = strlen(dev_dirname);

	if (strncmp(ctrlr_name, dev_dirname, dev_dirname_len) == 0) {
		ctrlr_name += dev_dirname_len;
	}

	for (i = 0; i < MAX_VHOST_DEVICES; i++) {
		if (g_spdk_vhost_devices[i] == NULL) {
			continue;
		}

		if (strcmp(g_spdk_vhost_devices[i]->name, ctrlr_name) == 0) {
			return i;
		}
	}

	return -1;
}

struct spdk_vhost_dev *
spdk_vhost_dev_find(const char *ctrlr_name)
{
	int id;

	id = spdk_vhost_dev_find_idx(ctrlr_name);
	if (id == -1) {
		return NULL;
	}

	return g_spdk_vhost_devices[id];
}

static int
spdk_vhost_parse_core_mask(const char *mask, uint64_t *cpumask)
{
	int rc;

	if (cpumask == NULL) {
		return -1;
	}

	if (mask == NULL) {
		*cpumask = spdk_app_get_core_mask();
		return 0;
	}

	*cpumask = 0;

	rc = spdk_app_parse_core_mask(mask, cpumask);
	if (rc != 0) {
		SPDK_ERRLOG("invalid cpumask %s\n", mask);
		return -1;
	}

	if (*cpumask == 0) {
		SPDK_ERRLOG("no cpu is selected among reactor mask(=%jx)\n",
			    spdk_app_get_core_mask());
		return -1;
	}

	return 0;
}

int
spdk_vhost_dev_construct(struct spdk_vhost_dev *vdev, const char *name, const char *mask_str,
			 enum spdk_vhost_dev_type type, const struct spdk_vhost_dev_backend *backend)
{
	unsigned ctrlr_num;
	char path[PATH_MAX];
	struct stat file_stat;
	char buf[64];
	uint64_t cpumask;

	assert(vdev);

	if (name == NULL) {
		SPDK_ERRLOG("Can't register controller with no name\n");
		return -EINVAL;
	}

	if (spdk_vhost_parse_core_mask(mask_str, &cpumask) != 0) {
		SPDK_ERRLOG("cpumask %s is invalid (app mask is 0x%jx)\n",
			    mask_str, spdk_app_get_core_mask());
		return -EINVAL;
	}

	if (spdk_vhost_dev_find(name)) {
		SPDK_ERRLOG("vhost controller %s already exists.\n", name);
		return -EEXIST;
	}

	for (ctrlr_num = 0; ctrlr_num < MAX_VHOST_DEVICES; ctrlr_num++) {
		if (g_spdk_vhost_devices[ctrlr_num] == NULL) {
			break;
		}
	}

	if (ctrlr_num == MAX_VHOST_DEVICES) {
		SPDK_ERRLOG("Max controllers reached (%d).\n", MAX_VHOST_DEVICES);
		return -ENOSPC;
	}

	if (snprintf(path, sizeof(path), "%s%s", dev_dirname, name) >= (int)sizeof(path)) {
		SPDK_ERRLOG("Resulting socket path for controller %s is too long: %s%s\n", name, dev_dirname,
			    name);
		return -EINVAL;
	}

	/* Register vhost driver to handle vhost messages. */
	if (stat(path, &file_stat) != -1) {
		if (!S_ISSOCK(file_stat.st_mode)) {
			SPDK_ERRLOG("Cannot create a domain socket at path \"%s\": "
				    "The file already exists and is not a socket.\n",
				    path);
			return -EIO;
		} else if (unlink(path) != 0) {
			SPDK_ERRLOG("Cannot create a domain socket at path \"%s\": "
				    "The socket already exists and failed to unlink.\n",
				    path);
			return -EIO;
		}
	}

	if (rte_vhost_driver_register(path, 0) != 0) {
		SPDK_ERRLOG("Could not register controller %s with vhost library\n", name);
		SPDK_ERRLOG("Check if domain socket %s already exists\n", path);
		return -EIO;
	}
	if (rte_vhost_driver_set_features(path, backend->virtio_features) ||
	    rte_vhost_driver_disable_features(path, backend->disabled_features)) {
		SPDK_ERRLOG("Couldn't set vhost features for controller %s\n", name);

		rte_vhost_driver_unregister(path);
		return -EIO;
	}

	if (rte_vhost_driver_callback_register(path, &g_spdk_vhost_ops) != 0) {
		rte_vhost_driver_unregister(path);
		SPDK_ERRLOG("Couldn't register callbacks for controller %s\n", name);
		return -EIO;
	}

	vdev->name = strdup(name);
	vdev->path = strdup(path);
	vdev->vid = -1;
	vdev->id = ++spdk_vhost_ctrlr_id;
	vdev->lcore = -1;
	vdev->cpumask = cpumask;
	vdev->type = type;
	vdev->backend = backend;

	spdk_vhost_set_coalescing(vdev, SPDK_VHOST_COALESCING_DELAY_BASE_US,
				  SPDK_VHOST_VQ_IOPS_COALESCING_THRESHOLD);
	vdev->next_stats_check_time = 0;
	vdev->stats_check_interval = SPDK_VHOST_DEV_STATS_CHECK_INTERVAL_MS * spdk_get_ticks_hz() /
				     1000UL;

	g_spdk_vhost_devices[ctrlr_num] = vdev;

	if (rte_vhost_driver_start(path) != 0) {
		spdk_strerror_r(errno, buf, sizeof(buf));
		SPDK_ERRLOG("Failed to start vhost driver for controller %s (%d): %s\n", name, errno,
			    buf);
		rte_vhost_driver_unregister(path);
		return -EIO;
	}

	SPDK_NOTICELOG("Controller %s: new controller added\n", vdev->name);
	return 0;
}

int
spdk_vhost_dev_remove(struct spdk_vhost_dev *vdev)
{
	unsigned ctrlr_num;

	if (vdev->vid != -1) {
		SPDK_ERRLOG("Controller %s has still valid connection.\n", vdev->name);
		return -ENODEV;
	}

	for (ctrlr_num = 0; ctrlr_num < MAX_VHOST_DEVICES; ctrlr_num++) {
		if (g_spdk_vhost_devices[ctrlr_num] == vdev) {
			break;
		}
	}

	if (ctrlr_num == MAX_VHOST_DEVICES) {
		SPDK_ERRLOG("Trying to remove invalid controller: %s.\n", vdev->name);
		return -ENOSPC;
	}

	if (rte_vhost_driver_unregister(vdev->path) != 0) {
		SPDK_ERRLOG("Could not unregister controller %s with vhost library\n"
			    "Check if domain socket %s still exists\n",
			    vdev->name, vdev->path);
		return -EIO;
	}

	SPDK_NOTICELOG("Controller %s: removed\n", vdev->name);

	free(vdev->name);
	free(vdev->path);
	g_spdk_vhost_devices[ctrlr_num] = NULL;
	return 0;
}

static int
spdk_vhost_dev_next(int i)
{
	for (i++; i < MAX_VHOST_DEVICES; i++) {
		if (g_spdk_vhost_devices[i] == NULL) {
			continue;
		}

		return i;
	}

	return -1;
}

const char *
spdk_vhost_dev_get_name(struct spdk_vhost_dev *vdev)
{
	assert(vdev != NULL);
	return vdev->name;
}

uint64_t
spdk_vhost_dev_get_cpumask(struct spdk_vhost_dev *vdev)
{
	assert(vdev != NULL);
	return vdev->cpumask;
}

static uint32_t
spdk_vhost_allocate_reactor(uint64_t cpumask)
{
	uint32_t i, selected_core;
	uint32_t min_ctrlrs;

	min_ctrlrs = INT_MAX;
	selected_core = spdk_env_get_first_core();

	SPDK_ENV_FOREACH_CORE(i) {
		if (!((1ULL << i) & cpumask)) {
			continue;
		}

		if (g_num_ctrlrs[i] < min_ctrlrs) {
			selected_core = i;
			min_ctrlrs = g_num_ctrlrs[i];
		}
	}

	g_num_ctrlrs[selected_core]++;
	return selected_core;
}

void
spdk_vhost_dev_backend_event_done(void *event_ctx, int response)
{
	struct spdk_vhost_dev_event_ctx *ctx = event_ctx;

	ctx->response = response;
	sem_post(&ctx->sem);
}

static void
spdk_vhost_event_cb(void *arg1, void *arg2)
{
	struct spdk_vhost_dev_event_ctx *ctx = arg1;
	struct spdk_vhost_dev *vdev;

	vdev = spdk_vhost_dev_find_by_id(ctx->id);
	if (vdev == NULL) {
		SPDK_ERRLOG("Couldn't find device for id %d.\n", ctx->id);
		return;
	}
	ctx->cb_fn(vdev, ctx);
}

static void
spdk_vhost_event_async_fn(void *arg1, void *arg2)
{
	struct spdk_vhost_dev_event_ctx *ctx = arg1;
	struct spdk_vhost_dev *vdev;
	struct spdk_event *ev;

	if (pthread_mutex_trylock(&g_spdk_vhost_mutex) != 0) {
		ev = spdk_event_allocate(spdk_env_get_current_core(), spdk_vhost_event_async_fn, arg1, arg2);
		spdk_event_call(ev);
		return;
	}

	vdev = g_spdk_vhost_devices[ctx->vdev_id];
	if (vdev->id != ctx->id) {
		/* vdev has been changed after enqueuing this event */
		vdev = NULL;
	}

	ctx->cb_fn(vdev, arg2);
	pthread_mutex_unlock(&g_spdk_vhost_mutex);

	free(ctx);
}

static void spdk_vhost_external_event_foreach_continue(int vdev_id,
		spdk_vhost_event_fn fn, void *arg);

static void
spdk_vhost_event_async_foreach_fn(void *arg1, void *arg2)
{
	struct spdk_vhost_dev_event_ctx *ctx = arg1;
	struct spdk_vhost_dev *vdev;
	struct spdk_event *ev;

	if (pthread_mutex_trylock(&g_spdk_vhost_mutex) != 0) {
		ev = spdk_event_allocate(spdk_env_get_current_core(),
					 spdk_vhost_event_async_foreach_fn, arg1, arg2);
		spdk_event_call(ev);
		return;
	}

	vdev = g_spdk_vhost_devices[ctx->vdev_id];
	if (vdev->id == ctx->id) {
		ctx->cb_fn(vdev, arg2);
	}

	spdk_vhost_external_event_foreach_continue(ctx->vdev_id, ctx->cb_fn, arg2);
	pthread_mutex_unlock(&g_spdk_vhost_mutex);

	free(ctx);
}

static int
spdk_vhost_event_send(struct spdk_vhost_dev *vdev, spdk_vhost_event_fn cb_fn,
		      unsigned timeout_sec, const char *errmsg)
{
	struct spdk_vhost_dev_event_ctx ev_ctx = {0};
	struct spdk_event *ev;
	struct timespec timeout;
	int rc;

	rc = sem_init(&ev_ctx.sem, 0, 0);
	if (rc != 0) {
		SPDK_ERRLOG("Failed to initialize semaphore for vhost timed event\n");
		return -errno;
	}

	ev_ctx.id = vdev->id;
	ev_ctx.cb_fn = cb_fn;

	ev = spdk_event_allocate(vdev->lcore, spdk_vhost_event_cb, &ev_ctx, NULL);
	assert(ev);
	spdk_event_call(ev);

	clock_gettime(CLOCK_REALTIME, &timeout);
	timeout.tv_sec += timeout_sec;

	rc = sem_timedwait(&ev_ctx.sem, &timeout);
	if (rc != 0) {
		SPDK_ERRLOG("Timeout waiting for event: %s.\n", errmsg);
		sem_wait(&ev_ctx.sem);
	}

	sem_destroy(&ev_ctx.sem);
	return ev_ctx.response;
}

static int
spdk_vhost_event_async_send(unsigned vdev_id, spdk_vhost_event_fn cb_fn, void *arg,
			    bool foreach)
{
	struct spdk_vhost_dev_event_ctx *ev_ctx;
	struct spdk_event *ev;
	struct spdk_vhost_dev *vdev;
	spdk_event_fn fn;

	ev_ctx = calloc(1, sizeof(*ev_ctx));
	if (ev_ctx == NULL) {
		SPDK_ERRLOG("Failed to alloc vhost event.\n");
		return -ENOMEM;
	}

	vdev = g_spdk_vhost_devices[vdev_id];

	ev_ctx->id = g_spdk_vhost_devices[vdev_id]->id;
	ev_ctx->vdev_id = vdev_id;
	ev_ctx->cb_fn = cb_fn;

	fn = foreach ? spdk_vhost_event_async_foreach_fn : spdk_vhost_event_async_fn;
	ev = spdk_event_allocate(vdev->lcore, fn, ev_ctx, arg);
	assert(ev);
	spdk_event_call(ev);

	return 0;
}

static void
stop_device(int vid)
{
	struct spdk_vhost_dev *vdev;
	struct rte_vhost_vring *q;
	int rc;
	uint16_t i;

	pthread_mutex_lock(&g_spdk_vhost_mutex);
	vdev = spdk_vhost_dev_find_by_vid(vid);
	if (vdev == NULL) {
		SPDK_ERRLOG("Couldn't find device with vid %d to stop.\n", vid);
		pthread_mutex_unlock(&g_spdk_vhost_mutex);
		return;
	}

	if (vdev->lcore == -1) {
		SPDK_ERRLOG("Controller %s is not loaded.\n", vdev->name);
		pthread_mutex_unlock(&g_spdk_vhost_mutex);
		return;
	}

	rc = spdk_vhost_event_send(vdev, vdev->backend->stop_device, 3, "stop device");
	if (rc != 0) {
		SPDK_ERRLOG("Couldn't stop device with vid %d.\n", vid);
		pthread_mutex_unlock(&g_spdk_vhost_mutex);
		return;
	}

	for (i = 0; i < vdev->num_queues; i++) {
		q = &vdev->virtqueue[i].vring;
		rte_vhost_set_vhost_vring_last_idx(vdev->vid, i, q->last_avail_idx, q->last_used_idx);
	}

	free(vdev->mem);
	spdk_vhost_free_reactor(vdev->lcore);
	vdev->lcore = -1;
	pthread_mutex_unlock(&g_spdk_vhost_mutex);
}

static int
start_device(int vid)
{
	struct spdk_vhost_dev *vdev;
	int rc = -1;
	uint16_t num_queues;
	uint16_t i;

	pthread_mutex_lock(&g_spdk_vhost_mutex);
	num_queues = rte_vhost_get_vring_num(vid);

	vdev = spdk_vhost_dev_find_by_vid(vid);
	if (vdev == NULL) {
		SPDK_ERRLOG("Controller with vid %d doesn't exist.\n", vid);
		goto out;
	}

	if (vdev->lcore != -1) {
		SPDK_ERRLOG("Controller %s already loaded.\n", vdev->name);
		goto out;
	}

	if (num_queues > SPDK_VHOST_MAX_VQUEUES) {
		SPDK_ERRLOG("vhost device %d: Too many queues (%"PRIu16"). Max %"PRIu16"\n", vid, num_queues,
			    SPDK_VHOST_MAX_VQUEUES);
		goto out;
	}

	memset(vdev->virtqueue, 0, sizeof(vdev->virtqueue));
	for (i = 0; i < num_queues; i++) {
		if (rte_vhost_get_vhost_vring(vid, i, &vdev->virtqueue[i].vring)) {
			SPDK_ERRLOG("vhost device %d: Failed to get information of queue %"PRIu16"\n", vid, i);
			goto out;
		}

		if (vdev->virtqueue[i].vring.size == 0) {
			SPDK_ERRLOG("vhost device %d: Queue %"PRIu16" has size 0.\n", vid, i);
			goto out;
		}

		/* Disable notifications. */
		if (rte_vhost_enable_guest_notification(vid, i, 0) != 0) {
			SPDK_ERRLOG("vhost device %d: Failed to disable guest notification on queue %"PRIu16"\n", vid, i);
			goto out;
		}

	}

	vdev->num_queues = num_queues;

	if (rte_vhost_get_negotiated_features(vid, &vdev->negotiated_features) != 0) {
		SPDK_ERRLOG("vhost device %d: Failed to get negotiated driver features\n", vid);
		goto out;
	}

	if (rte_vhost_get_mem_table(vid, &vdev->mem) != 0) {
		SPDK_ERRLOG("vhost device %d: Failed to get guest memory table\n", vid);
		goto out;
	}

	vdev->lcore = spdk_vhost_allocate_reactor(vdev->cpumask);
	rc = spdk_vhost_event_send(vdev, vdev->backend->start_device, 3, "start device");
	if (rc != 0) {
		free(vdev->mem);
		spdk_vhost_free_reactor(vdev->lcore);
		vdev->lcore = -1;
	}

out:
	pthread_mutex_unlock(&g_spdk_vhost_mutex);
	return rc;
}

void
spdk_vhost_startup(void *arg1, void *arg2)
{
	int ret;
	const char *basename = arg1;

	if (basename && strlen(basename) > 0) {
		ret = snprintf(dev_dirname, sizeof(dev_dirname) - 2, "%s", basename);
		if ((size_t)ret >= sizeof(dev_dirname) - 2) {
			SPDK_ERRLOG("Char dev dir path length %d is too long\n", ret);
			goto out;
		}

		if (dev_dirname[ret - 1] != '/') {
			dev_dirname[ret] = '/';
			dev_dirname[ret + 1]  = '\0';
		}
	}

	ret = spdk_vhost_scsi_controller_construct();
	if (ret != 0) {
		SPDK_ERRLOG("Cannot construct vhost controllers\n");
		goto out;
	}

	ret = spdk_vhost_blk_controller_construct();
	if (ret != 0) {
		SPDK_ERRLOG("Cannot construct vhost block controllers\n");
		goto out;
	}

	return;

out:
	spdk_vhost_shutdown_cb();
}

static void
session_app_stop(void *arg1, void *arg2)
{
	spdk_app_stop(0);
}

static void *
session_shutdown(void *arg)
{
	struct spdk_vhost_dev *vdev = NULL;
	int i;

	for (i = 0; i < MAX_VHOST_DEVICES; i++) {
		vdev = g_spdk_vhost_devices[i];
		if (vdev == NULL) {
			continue;
		}

		rte_vhost_driver_unregister(vdev->path);
	}

	SPDK_NOTICELOG("Exiting\n");
	spdk_event_call((struct spdk_event *)arg);
	return NULL;
}

/*
 * When we receive a INT signal. Execute shutdown in separate thread to avoid deadlock.
 */
void
spdk_vhost_shutdown_cb(void)
{
	pthread_t tid;
	char buf[64];
	struct spdk_event *vhost_app_stop;

	vhost_app_stop = spdk_event_allocate(spdk_env_get_current_core(), session_app_stop, NULL, NULL);

	if (pthread_create(&tid, NULL, &session_shutdown, vhost_app_stop) < 0) {
		spdk_strerror_r(errno, buf, sizeof(buf));
		SPDK_ERRLOG("Failed to start session shutdown thread (%d): %s\n", errno, buf);
		abort();
	}
	pthread_detach(tid);
}

void
spdk_vhost_dump_config_json(struct spdk_vhost_dev *vdev,
			    struct spdk_json_write_ctx *w)
{
	assert(vdev->backend->dump_config_json != NULL);
	vdev->backend->dump_config_json(vdev, w);
}

int
spdk_remove_vhost_controller(struct spdk_vhost_dev *vdev)
{
	return vdev->backend->vhost_remove_controller(vdev);
}

static int
new_connection(int vid)
{
	struct spdk_vhost_dev *vdev;
	char ifname[PATH_MAX];

	pthread_mutex_lock(&g_spdk_vhost_mutex);
	if (rte_vhost_get_ifname(vid, ifname, PATH_MAX) < 0) {
		SPDK_ERRLOG("Couldn't get a valid ifname for device with vid %d\n", vid);
		pthread_mutex_unlock(&g_spdk_vhost_mutex);
		return -1;
	}

	vdev = spdk_vhost_dev_find(ifname);
	if (vdev == NULL) {
		SPDK_ERRLOG("Couldn't find device with vid %d to create connection for.\n", vid);
		pthread_mutex_unlock(&g_spdk_vhost_mutex);
		return -1;
	}

	/* since pollers are not running it safe not to use spdk_event here */
	if (vdev->vid != -1) {
		SPDK_ERRLOG("Device with vid %d is already connected.\n", vid);
		pthread_mutex_unlock(&g_spdk_vhost_mutex);
		return -1;
	}

	vdev->vid = vid;
	pthread_mutex_unlock(&g_spdk_vhost_mutex);
	return 0;
}

static void
destroy_connection(int vid)
{
	struct spdk_vhost_dev *vdev;

	pthread_mutex_lock(&g_spdk_vhost_mutex);
	vdev = spdk_vhost_dev_find_by_vid(vid);
	if (vdev == NULL) {
		SPDK_ERRLOG("Couldn't find device with vid %d to destroy connection for.\n", vid);
		pthread_mutex_unlock(&g_spdk_vhost_mutex);
		return;
	}

	/* since pollers are not running it safe not to use spdk_event here */
	vdev->vid = -1;
	pthread_mutex_unlock(&g_spdk_vhost_mutex);
}

void
spdk_vhost_call_external_event(const char *ctrlr_name, spdk_vhost_event_fn fn, void *arg)
{
	struct spdk_vhost_dev *vdev;
	int vdev_id;

	pthread_mutex_lock(&g_spdk_vhost_mutex);
	vdev_id = spdk_vhost_dev_find_idx(ctrlr_name);

	if (vdev_id == -1) {
		pthread_mutex_unlock(&g_spdk_vhost_mutex);
		fn(NULL, arg);
		return;
	}

	vdev = g_spdk_vhost_devices[vdev_id];
	if (vdev->lcore == -1) {
		fn(vdev, arg);
	} else {
		spdk_vhost_event_async_send(vdev_id, fn, arg, false);
	}

	pthread_mutex_unlock(&g_spdk_vhost_mutex);
}

static void
spdk_vhost_external_event_foreach_continue(int vdev_id, spdk_vhost_event_fn fn, void *arg)
{
	struct spdk_vhost_dev *vdev;

	vdev_id = spdk_vhost_dev_next(vdev_id);
	if (vdev_id == -1) {
		fn(NULL, arg);
		return;
	}

	vdev = g_spdk_vhost_devices[vdev_id];
	while (vdev->lcore == -1) {
		fn(vdev, arg);
		vdev_id = spdk_vhost_dev_next(vdev_id);
		if (vdev_id == -1) {
			fn(NULL, arg);
			return;
		}
		vdev = g_spdk_vhost_devices[vdev_id];
	}

	spdk_vhost_event_async_send(vdev_id, fn, arg, true);
}

void
spdk_vhost_call_external_event_foreach(spdk_vhost_event_fn fn, void *arg)
{
	pthread_mutex_lock(&g_spdk_vhost_mutex);
	spdk_vhost_external_event_foreach_continue(-1, fn, arg);
	pthread_mutex_unlock(&g_spdk_vhost_mutex);
}

void
spdk_vhost_lock(void)
{
	pthread_mutex_lock(&g_spdk_vhost_mutex);
}

void
spdk_vhost_unlock(void)
{
	pthread_mutex_unlock(&g_spdk_vhost_mutex);
}

int
spdk_vhost_init(void)
{
	uint32_t last_core;

	last_core = spdk_env_get_last_core();
	g_num_ctrlrs = calloc(last_core + 1, sizeof(uint32_t));
	if (!g_num_ctrlrs) {
		SPDK_ERRLOG("Could not allocate array size=%u for g_num_ctrlrs\n",
			    last_core + 1);
		return -1;
	}
	return 0;
}

void
spdk_vhost_fini(void)
{
	free(g_num_ctrlrs);
}

SPDK_LOG_REGISTER_COMPONENT("vhost_ring", SPDK_LOG_VHOST_RING)<|MERGE_RESOLUTION|>--- conflicted
+++ resolved
@@ -42,12 +42,8 @@
 #include "spdk/vhost.h"
 #include "vhost_internal.h"
 
-<<<<<<< HEAD
+static uint32_t spdk_vhost_ctrlr_id;
 static uint32_t *g_num_ctrlrs;
-=======
-static uint32_t spdk_vhost_ctrlr_id;
-static uint32_t g_num_ctrlrs[RTE_MAX_LCORE];
->>>>>>> b56f68e6
 
 /* Path to folder where character device will be created. Can be set by user. */
 static char dev_dirname[PATH_MAX] = "";
