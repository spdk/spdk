--- conflicted
+++ resolved
@@ -380,16 +380,12 @@
 	spdk_json_write_name(w, "firmware_revision");
 	spdk_json_write_string(w, buf);
 
-<<<<<<< HEAD
 	spdk_json_write_object_end(w);
 
 	spdk_json_write_name(w, "vs");
 	spdk_json_write_object_begin(w);
 
-	snprintf(buf, sizeof(buf), "%u.%u", vs.bits.mjr, vs.bits.mnr);
-=======
 	spdk_json_write_name(w, "nvme_version");
->>>>>>> 6bdcf5ab
 	if (vs.bits.ter) {
 		spdk_json_write_string_fmt(w, "%u.%u.%u", vs.bits.mjr, vs.bits.mnr, vs.bits.ter);
 	} else {
