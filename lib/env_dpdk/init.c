/*-
 *   BSD LICENSE
 *
 *   Copyright (c) Intel Corporation.
 *   All rights reserved.
 *
 *   Redistribution and use in source and binary forms, with or without
 *   modification, are permitted provided that the following conditions
 *   are met:
 *
 *     * Redistributions of source code must retain the above copyright
 *       notice, this list of conditions and the following disclaimer.
 *     * Redistributions in binary form must reproduce the above copyright
 *       notice, this list of conditions and the following disclaimer in
 *       the documentation and/or other materials provided with the
 *       distribution.
 *     * Neither the name of Intel Corporation nor the names of its
 *       contributors may be used to endorse or promote products derived
 *       from this software without specific prior written permission.
 *
 *   THIS SOFTWARE IS PROVIDED BY THE COPYRIGHT HOLDERS AND CONTRIBUTORS
 *   "AS IS" AND ANY EXPRESS OR IMPLIED WARRANTIES, INCLUDING, BUT NOT
 *   LIMITED TO, THE IMPLIED WARRANTIES OF MERCHANTABILITY AND FITNESS FOR
 *   A PARTICULAR PURPOSE ARE DISCLAIMED. IN NO EVENT SHALL THE COPYRIGHT
 *   OWNER OR CONTRIBUTORS BE LIABLE FOR ANY DIRECT, INDIRECT, INCIDENTAL,
 *   SPECIAL, EXEMPLARY, OR CONSEQUENTIAL DAMAGES (INCLUDING, BUT NOT
 *   LIMITED TO, PROCUREMENT OF SUBSTITUTE GOODS OR SERVICES; LOSS OF USE,
 *   DATA, OR PROFITS; OR BUSINESS INTERRUPTION) HOWEVER CAUSED AND ON ANY
 *   THEORY OF LIABILITY, WHETHER IN CONTRACT, STRICT LIABILITY, OR TORT
 *   (INCLUDING NEGLIGENCE OR OTHERWISE) ARISING IN ANY WAY OUT OF THE USE
 *   OF THIS SOFTWARE, EVEN IF ADVISED OF THE POSSIBILITY OF SUCH DAMAGE.
 */

#include "spdk/stdinc.h"

#include "env_internal.h"

#include "spdk/version.h"
#include "spdk/env_dpdk.h"

#include <rte_config.h>
#include <rte_eal.h>
#include <rte_errno.h>

#define SPDK_ENV_DPDK_DEFAULT_NAME		"spdk"
#define SPDK_ENV_DPDK_DEFAULT_SHM_ID		-1
#define SPDK_ENV_DPDK_DEFAULT_MEM_SIZE		-1
#define SPDK_ENV_DPDK_DEFAULT_MASTER_CORE	-1
#define SPDK_ENV_DPDK_DEFAULT_MEM_CHANNEL	-1
#define SPDK_ENV_DPDK_DEFAULT_CORE_MASK		"0x1"

<<<<<<< HEAD
static char **eal_cmdline = NULL;
static int eal_cmdline_argcount = 0;
=======
static char **g_eal_cmdline;
static int g_eal_cmdline_argcount;
static bool g_external_init = true;
>>>>>>> f373369a

static char *
_sprintf_alloc(const char *format, ...)
{
	va_list args;
	va_list args_copy;
	char *buf;
	size_t bufsize;
	int rc;

	va_start(args, format);

	/* Try with a small buffer first. */
	bufsize = 32;

	/* Limit maximum buffer size to something reasonable so we don't loop forever. */
	while (bufsize <= 1024 * 1024) {
		buf = malloc(bufsize);
		if (buf == NULL) {
			va_end(args);
			return NULL;
		}

		va_copy(args_copy, args);
		rc = vsnprintf(buf, bufsize, format, args_copy);
		va_end(args_copy);

		/*
		 * If vsnprintf() returned a count within our current buffer size, we are done.
		 * The count does not include the \0 terminator, so rc == bufsize is not OK.
		 */
		if (rc >= 0 && (size_t)rc < bufsize) {
			va_end(args);
			return buf;
		}

		/*
		 * vsnprintf() should return the required space, but some libc versions do not
		 * implement this correctly, so just double the buffer size and try again.
		 *
		 * We don't need the data in buf, so rather than realloc(), use free() and malloc()
		 * again to avoid a copy.
		 */
		free(buf);
		bufsize *= 2;
	}

	va_end(args);
	return NULL;
}

static void
spdk_env_unlink_shared_files(void)
{
	/* Starting with DPDK 18.05, there are more files with unpredictable paths
	 * and filenames. The --no-shconf option prevents from creating them, but
	 * only for DPDK 18.08+. For DPDK 18.05 we just leave them be.
	 */
#if RTE_VERSION < RTE_VERSION_NUM(18, 05, 0, 0)
	char buffer[PATH_MAX];

	snprintf(buffer, PATH_MAX, "/var/run/.spdk_pid%d_hugepage_info", getpid());
	if (unlink(buffer)) {
		fprintf(stderr, "Unable to unlink shared memory file: %s. Error code: %d\n", buffer, errno);
	}
#endif
}

void
spdk_env_opts_init(struct spdk_env_opts *opts)
{
	if (!opts) {
		return;
	}

	memset(opts, 0, sizeof(*opts));

	opts->name = SPDK_ENV_DPDK_DEFAULT_NAME;
	opts->core_mask = SPDK_ENV_DPDK_DEFAULT_CORE_MASK;
	opts->shm_id = SPDK_ENV_DPDK_DEFAULT_SHM_ID;
	opts->mem_size = SPDK_ENV_DPDK_DEFAULT_MEM_SIZE;
	opts->master_core = SPDK_ENV_DPDK_DEFAULT_MASTER_CORE;
	opts->mem_channel = SPDK_ENV_DPDK_DEFAULT_MEM_CHANNEL;
}

static void
spdk_free_args(char **args, int argcount)
{
	int i;

	for (i = 0; i < argcount; i++) {
		free(args[i]);
	}

	if (argcount) {
		free(args);
	}
}

static char **
spdk_push_arg(char *args[], int *argcount, char *arg)
{
	char **tmp;

	if (arg == NULL) {
		fprintf(stderr, "%s: NULL arg supplied\n", __func__);
		spdk_free_args(args, *argcount);
		return NULL;
	}

	tmp = realloc(args, sizeof(char *) * (*argcount + 1));
	if (tmp == NULL) {
		free(arg);
		spdk_free_args(args, *argcount);
		return NULL;
	}

	tmp[*argcount] = arg;
	(*argcount)++;

	return tmp;
}

<<<<<<< HEAD
static void
spdk_destruct_eal_cmdline(void)
{
	if (eal_cmdline) {
		spdk_free_args(eal_cmdline, eal_cmdline_argcount);
		eal_cmdline = NULL;
		eal_cmdline_argcount = 0;
	}
}


=======
>>>>>>> f373369a
static int
spdk_build_eal_cmdline(const struct spdk_env_opts *opts)
{
	int argcount = 0;
	char **args;

	args = NULL;

	/* set the program name */
	args = spdk_push_arg(args, &argcount, _sprintf_alloc("%s", opts->name));
	if (args == NULL) {
		return -1;
	}

	/* disable shared configuration files when in single process mode. This allows for cleaner shutdown */
	if (opts->shm_id < 0) {
		args = spdk_push_arg(args, &argcount, _sprintf_alloc("%s", "--no-shconf"));
		if (args == NULL) {
			return -1;
		}
	}

	/* set the coremask */
	/* NOTE: If coremask starts with '[' and ends with ']' it is a core list
	 */
	if (opts->core_mask[0] == '[') {
		char *l_arg = _sprintf_alloc("-l %s", opts->core_mask + 1);
		int len = strlen(l_arg);
		if (l_arg[len - 1] == ']') {
			l_arg[len - 1] = '\0';
		}
		args = spdk_push_arg(args, &argcount, l_arg);
	} else {
		args = spdk_push_arg(args, &argcount, _sprintf_alloc("-c %s", opts->core_mask));
	}

	if (args == NULL) {
		return -1;
	}

	/* set the memory channel number */
	if (opts->mem_channel > 0) {
		args = spdk_push_arg(args, &argcount, _sprintf_alloc("-n %d", opts->mem_channel));
		if (args == NULL) {
			return -1;
		}
	}

	/* set the memory size */
	if (opts->mem_size >= 0) {
		args = spdk_push_arg(args, &argcount, _sprintf_alloc("-m %d", opts->mem_size));
		if (args == NULL) {
			return -1;
		}
	}

	/* set the master core */
	if (opts->master_core > 0) {
		args = spdk_push_arg(args, &argcount, _sprintf_alloc("--master-lcore=%d",
				     opts->master_core));
		if (args == NULL) {
			return -1;
		}
	}

	/* set no pci  if enabled */
	if (opts->no_pci) {
		args = spdk_push_arg(args, &argcount, _sprintf_alloc("--no-pci"));
		if (args == NULL) {
			return -1;
		}
	}

	/* set no huge  if enabled */
	if (opts->no_huge) {
		args = spdk_push_arg(args, &argcount, _sprintf_alloc("--no-huge"));
		if (args == NULL) {
			return -1;
		}
	}

	/* create just one hugetlbfs file */
	if (opts->hugepage_single_segments) {
		args = spdk_push_arg(args, &argcount, _sprintf_alloc("--single-file-segments"));
		if (args == NULL) {
			return -1;
		}
	}

	/* unlink hugepages after initialization */
	if (opts->unlink_hugepage) {
		args = spdk_push_arg(args, &argcount, _sprintf_alloc("--huge-unlink"));
		if (args == NULL) {
			return -1;
		}
	}

	/* use a specific hugetlbfs mount */
	if (opts->hugedir) {
		args = spdk_push_arg(args, &argcount, _sprintf_alloc("--huge-dir=%s", opts->hugedir));
		if (args == NULL) {
			return -1;
		}
	}

#if RTE_VERSION >= RTE_VERSION_NUM(18, 05, 0, 0) && RTE_VERSION < RTE_VERSION_NUM(18, 5, 1, 0)
	/* Dynamic memory management is buggy in DPDK 18.05.0. Don't use it. */
	args = spdk_push_arg(args, &argcount, _sprintf_alloc("--legacy-mem"));
	if (args == NULL) {
		return -1;
	}
#endif

	if (opts->num_pci_addr) {
		size_t i;
		char bdf[32];
		struct spdk_pci_addr *pci_addr =
				opts->pci_blacklist ? opts->pci_blacklist : opts->pci_whitelist;

		for (i = 0; i < opts->num_pci_addr; i++) {
			spdk_pci_addr_fmt(bdf, 32, &pci_addr[i]);
			args = spdk_push_arg(args, &argcount, _sprintf_alloc("%s=%s",
					     (opts->pci_blacklist ? "--pci-blacklist" : "--pci-whitelist"),
					     bdf));
			if (args == NULL) {
				return -1;
			}
		}
	}

	/* Lower default EAL loglevel to RTE_LOG_NOTICE - normal, but significant messages.
	 * This can be overridden by specifying the same option in opts->env_context
	 */
	args = spdk_push_arg(args, &argcount, strdup("--log-level=lib.eal:6"));
	if (args == NULL) {
		return -1;
	}

	if (opts->env_context) {
		args = spdk_push_arg(args, &argcount, strdup(opts->env_context));
		if (args == NULL) {
			return -1;
		}
	}

#ifdef __linux__
	/* Set the base virtual address - it must be an address that is not in the
	 * ASAN shadow region, otherwise ASAN-enabled builds will ignore the
	 * mmap hint.
	 *
	 * Ref: https://github.com/google/sanitizers/wiki/AddressSanitizerAlgorithm
	 */
	if (opts->use_low_memory_base_virtaddr)
	{
	    args = spdk_push_arg(args, &argcount, _sprintf_alloc("--base-virtaddr=0x000000000000"));
	}
	else
	{
	    args = spdk_push_arg(args, &argcount, _sprintf_alloc("--base-virtaddr=0x200000000000"));
	}
	if (args == NULL) {
		return -1;
	}

	/* --match-allocation prevents DPDK from merging or splitting system memory allocations under the hood.
	 * This is critical for RDMA when attempting to use an rte_mempool based buffer pool. If DPDK merges two
	 * physically or IOVA contiguous memory regions, then when we go to allocate a buffer pool, it can split
	 * the memory for a buffer over two allocations meaning the buffer will be split over a memory region.
	 */
#if RTE_VERSION >= RTE_VERSION_NUM(19, 02, 0, 0)
	args = spdk_push_arg(args, &argcount, _sprintf_alloc("%s", "--match-allocations"));
	if (args == NULL) {
		return -1;
	}
#endif

	if (opts->shm_id < 0) {
		args = spdk_push_arg(args, &argcount, _sprintf_alloc("--file-prefix=spdk_pid%d",
				     getpid()));
		if (args == NULL) {
			return -1;
		}
	} else {
		args = spdk_push_arg(args, &argcount, _sprintf_alloc("--file-prefix=spdk%d",
				     opts->shm_id));
		if (args == NULL) {
			return -1;
		}

		/* set the process type */
		args = spdk_push_arg(args, &argcount, _sprintf_alloc("--proc-type=auto"));
		if (args == NULL) {
			return -1;
		}
	}
#endif

<<<<<<< HEAD
	if (!eal_cmdline && atexit(spdk_destruct_eal_cmdline) != 0) {
 		fprintf(stderr, "Failed to register cleanup handler\n");
 	}
	else {
		spdk_destruct_eal_cmdline();
	}
	eal_cmdline = args;
	eal_cmdline_argcount = argcount;

=======
	g_eal_cmdline = args;
	g_eal_cmdline_argcount = argcount;
>>>>>>> f373369a
	return argcount;
}

int
spdk_env_dpdk_post_init(void)
{
	spdk_pci_init();

	if (spdk_mem_map_init() < 0) {
		fprintf(stderr, "Failed to allocate mem_map\n");
		return -1;
	}
	if (spdk_vtophys_init() < 0) {
		fprintf(stderr, "Failed to initialize vtophys\n");
		return -1;
	}

	return 0;
}

void
spdk_env_dpdk_post_fini(void)
{
	spdk_free_args(g_eal_cmdline, g_eal_cmdline_argcount);
}

int
spdk_env_init(const struct spdk_env_opts *opts)
{
	char **dpdk_args = NULL;
	int i, rc;
	int orig_optind;

	g_external_init = false;

	rc = spdk_build_eal_cmdline(opts);
	if (rc < 0) {
		fprintf(stderr, "Invalid arguments to initialize DPDK\n");
		return -1;
	}

	printf("Starting %s / %s initialization...\n", SPDK_VERSION_STRING, rte_version());
	printf("[ DPDK EAL parameters: ");
	for (i = 0; i < g_eal_cmdline_argcount; i++) {
		printf("%s ", g_eal_cmdline[i]);
	}
	printf("]\n");

	/* DPDK rearranges the array we pass to it, so make a copy
	 * before passing so we can still free the individual strings
	 * correctly.
	 */
	dpdk_args = calloc(g_eal_cmdline_argcount, sizeof(char *));
	if (dpdk_args == NULL) {
		fprintf(stderr, "Failed to allocate dpdk_args\n");
		return -1;
	}
	memcpy(dpdk_args, g_eal_cmdline, sizeof(char *) * g_eal_cmdline_argcount);

	fflush(stdout);
	orig_optind = optind;
	optind = 1;
	rc = rte_eal_init(g_eal_cmdline_argcount, dpdk_args);
	optind = orig_optind;

	free(dpdk_args);

	if (rc < 0 && EALREADY != rte_errno) {
		fprintf(stderr, "Failed to initialize DPDK\n");
		return -1;
	}

	if (opts->shm_id < 0 && !opts->hugepage_single_segments) {
		/*
		 * Unlink hugepage and config info files after init.  This will ensure they get
		 *  deleted on app exit, even if the app crashes and does not exit normally.
		 *  Only do this when not in multi-process mode, since for multi-process other
		 *  apps will need to open these files. These files are not created for
		 *  "single file segments".
		 */
		spdk_env_unlink_shared_files();
	}

	return spdk_env_dpdk_post_init();
}

void
spdk_env_fini(void)
{
	spdk_env_dpdk_post_fini();
}

bool
spdk_env_dpdk_external_init(void)
{
	return g_external_init;
}<|MERGE_RESOLUTION|>--- conflicted
+++ resolved
@@ -49,14 +49,9 @@
 #define SPDK_ENV_DPDK_DEFAULT_MEM_CHANNEL	-1
 #define SPDK_ENV_DPDK_DEFAULT_CORE_MASK		"0x1"
 
-<<<<<<< HEAD
-static char **eal_cmdline = NULL;
-static int eal_cmdline_argcount = 0;
-=======
 static char **g_eal_cmdline;
 static int g_eal_cmdline_argcount;
 static bool g_external_init = true;
->>>>>>> f373369a
 
 static char *
 _sprintf_alloc(const char *format, ...)
@@ -180,20 +175,6 @@
 	return tmp;
 }
 
-<<<<<<< HEAD
-static void
-spdk_destruct_eal_cmdline(void)
-{
-	if (eal_cmdline) {
-		spdk_free_args(eal_cmdline, eal_cmdline_argcount);
-		eal_cmdline = NULL;
-		eal_cmdline_argcount = 0;
-	}
-}
-
-
-=======
->>>>>>> f373369a
 static int
 spdk_build_eal_cmdline(const struct spdk_env_opts *opts)
 {
@@ -390,21 +371,15 @@
 		}
 	}
 #endif
-
-<<<<<<< HEAD
-	if (!eal_cmdline && atexit(spdk_destruct_eal_cmdline) != 0) {
+/*
+	if (!g_eal_cmdline && atexit(spdk_destruct_eal_cmdline) != 0) {
  		fprintf(stderr, "Failed to register cleanup handler\n");
  	}
 	else {
 		spdk_destruct_eal_cmdline();
-	}
-	eal_cmdline = args;
-	eal_cmdline_argcount = argcount;
-
-=======
+	} */
 	g_eal_cmdline = args;
 	g_eal_cmdline_argcount = argcount;
->>>>>>> f373369a
 	return argcount;
 }
 
