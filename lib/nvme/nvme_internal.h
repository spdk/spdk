--- conflicted
+++ resolved
@@ -362,6 +362,7 @@
 	/** Controller support flags */
 	uint64_t			flags;
 
+	int32_t outstanding_admin_commands;
 	/* Cold data (not accessed in normal I/O path) is after this point. */
 
 	union spdk_nvme_cap_register	cap;
@@ -420,9 +421,6 @@
 	/** PCI address including domain, bus, device and function */
 	struct spdk_pci_addr		pci_addr;
 
-<<<<<<< HEAD
-	int32_t outstanding_admin_commands;
-=======
 	uint64_t			quirks;
 
 	/* Extra sleep time during controller initialization */
@@ -430,7 +428,6 @@
 
 	/** Track all the processes manage this controller */
 	TAILQ_HEAD(, spdk_nvme_controller_process)	active_procs;
->>>>>>> 1df1c2dc
 };
 
 struct nvme_driver {
