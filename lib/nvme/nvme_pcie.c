/*-
 *   BSD LICENSE
 *
 *   Copyright (c) Intel Corporation.
 *   All rights reserved.
 *
 *   Redistribution and use in source and binary forms, with or without
 *   modification, are permitted provided that the following conditions
 *   are met:
 *
 *     * Redistributions of source code must retain the above copyright
 *       notice, this list of conditions and the following disclaimer.
 *     * Redistributions in binary form must reproduce the above copyright
 *       notice, this list of conditions and the following disclaimer in
 *       the documentation and/or other materials provided with the
 *       distribution.
 *     * Neither the name of Intel Corporation nor the names of its
 *       contributors may be used to endorse or promote products derived
 *       from this software without specific prior written permission.
 *
 *   THIS SOFTWARE IS PROVIDED BY THE COPYRIGHT HOLDERS AND CONTRIBUTORS
 *   "AS IS" AND ANY EXPRESS OR IMPLIED WARRANTIES, INCLUDING, BUT NOT
 *   LIMITED TO, THE IMPLIED WARRANTIES OF MERCHANTABILITY AND FITNESS FOR
 *   A PARTICULAR PURPOSE ARE DISCLAIMED. IN NO EVENT SHALL THE COPYRIGHT
 *   OWNER OR CONTRIBUTORS BE LIABLE FOR ANY DIRECT, INDIRECT, INCIDENTAL,
 *   SPECIAL, EXEMPLARY, OR CONSEQUENTIAL DAMAGES (INCLUDING, BUT NOT
 *   LIMITED TO, PROCUREMENT OF SUBSTITUTE GOODS OR SERVICES; LOSS OF USE,
 *   DATA, OR PROFITS; OR BUSINESS INTERRUPTION) HOWEVER CAUSED AND ON ANY
 *   THEORY OF LIABILITY, WHETHER IN CONTRACT, STRICT LIABILITY, OR TORT
 *   (INCLUDING NEGLIGENCE OR OTHERWISE) ARISING IN ANY WAY OUT OF THE USE
 *   OF THIS SOFTWARE, EVEN IF ADVISED OF THE POSSIBILITY OF SUCH DAMAGE.
 */

/*
 * NVMe over PCIe transport
 */
#include <rte_cycles.h>
#include "nvme_internal.h"

#define NVME_ADMIN_ENTRIES	(128)
#define NVME_ADMIN_TRACKERS	(16)

/*
 * NVME_IO_ENTRIES defines the size of an I/O qpair's submission and completion
 *  queues, while NVME_IO_TRACKERS defines the maximum number of I/O that we
 *  will allow outstanding on an I/O qpair at any time.  The only advantage in
 *  having IO_ENTRIES > IO_TRACKERS is for debugging purposes - when dumping
 *  the contents of the submission and completion queues, it will show a longer
 *  history of data.
 */
#define NVME_IO_ENTRIES		(256)
#define NVME_IO_TRACKERS	(128)

/*
 * NVME_MAX_SGL_DESCRIPTORS defines the maximum number of descriptors in one SGL
 *  segment.
 */
#define NVME_MAX_SGL_DESCRIPTORS	(253)

#define NVME_MAX_PRP_LIST_ENTRIES	(506)

/*
 * For commands requiring more than 2 PRP entries, one PRP will be
 *  embedded in the command (prp1), and the rest of the PRP entries
 *  will be in a list pointed to by the command (prp2).  This means
 *  that real max number of PRP entries we support is 506+1, which
 *  results in a max xfer size of 506*PAGE_SIZE.
 */
#define NVME_MAX_XFER_SIZE	NVME_MAX_PRP_LIST_ENTRIES * PAGE_SIZE


/* PCIe transport extensions for spdk_nvme_ctrlr */
struct nvme_pcie_ctrlr {
	struct spdk_nvme_ctrlr ctrlr;

	/** NVMe MMIO register space */
	volatile struct spdk_nvme_registers *regs;

	/* BAR mapping address which contains controller memory buffer */
	void *cmb_bar_virt_addr;

	/* BAR physical address which contains controller memory buffer */
	uint64_t cmb_bar_phys_addr;

	/* Controller memory buffer size in Bytes */
	uint64_t cmb_size;

	/* Current offset of controller memory buffer */
	uint64_t cmb_current_offset;

	/** stride in uint32_t units between doorbell registers (1 = 4 bytes, 2 = 8 bytes, ...) */
	uint32_t doorbell_stride_u32;
};

struct nvme_tracker {
	TAILQ_ENTRY(nvme_tracker)       tq_list;

	struct nvme_request		*req;
	uint16_t			cid;

	uint16_t			rsvd1: 15;
	uint16_t			active: 1;

	uint32_t			rsvd2;

	uint64_t			prp_sgl_bus_addr;

	union {
		uint64_t			prp[NVME_MAX_PRP_LIST_ENTRIES];
		struct spdk_nvme_sgl_descriptor	sgl[NVME_MAX_SGL_DESCRIPTORS];
	} u;

	uint64_t			rsvd3;
};
/*
 * struct nvme_tracker must be exactly 4K so that the prp[] array does not cross a page boundary
 * and so that there is no padding required to meet alignment requirements.
 */
SPDK_STATIC_ASSERT(sizeof(struct nvme_tracker) == 4096, "nvme_tracker is not 4K");
SPDK_STATIC_ASSERT((offsetof(struct nvme_tracker, u.sgl) & 7) == 0, "SGL must be Qword aligned");

/* PCIe transport extensions for spdk_nvme_qpair */
struct nvme_pcie_qpair {
	/* Submission queue tail doorbell */
	volatile uint32_t *sq_tdbl;

	/* Completion queue head doorbell */
	volatile uint32_t *cq_hdbl;

	/* Submission queue */
	struct spdk_nvme_cmd *cmd;

	/* Completion queue */
	struct spdk_nvme_cpl *cpl;

	TAILQ_HEAD(, nvme_tracker) free_tr;
	TAILQ_HEAD(nvme_outstanding_tr_head, nvme_tracker) outstanding_tr;

	/* Array of trackers indexed by command ID. */
	struct nvme_tracker *tr;

	uint16_t sq_tail;
	uint16_t cq_head;

	uint8_t phase;

	bool is_enabled;

	/*
	 * Base qpair structure.
	 * This is located after the hot data in this structure so that the important parts of
	 * nvme_pcie_qpair are in the same cache line.
	 */
	struct spdk_nvme_qpair qpair;

	/*
	 * Fields below this point should not be touched on the normal I/O path.
	 */

	bool sq_in_cmb;

	uint64_t cmd_bus_addr;
	uint64_t cpl_bus_addr;
};

void
nvme_pcie_qpair_check_timeout(struct spdk_nvme_qpair *qpair);

static inline struct nvme_pcie_ctrlr *
nvme_pcie_ctrlr(struct spdk_nvme_ctrlr *ctrlr)
{
	assert(ctrlr->transport == SPDK_NVME_TRANSPORT_PCIE);
	return (struct nvme_pcie_ctrlr *)((uintptr_t)ctrlr - offsetof(struct nvme_pcie_ctrlr, ctrlr));
}

static inline struct nvme_pcie_qpair *
nvme_pcie_qpair(struct spdk_nvme_qpair *qpair)
{
	assert(qpair->transport == SPDK_NVME_TRANSPORT_PCIE);
	return (struct nvme_pcie_qpair *)((uintptr_t)qpair - offsetof(struct nvme_pcie_qpair, qpair));
}

int
nvme_pcie_ctrlr_get_pci_id(struct spdk_nvme_ctrlr *ctrlr, struct spdk_pci_id *pci_id)
{
	assert(ctrlr != NULL);
	assert(pci_id != NULL);

	*pci_id = ctrlr->probe_info.pci_id;

	return 0;
}

static volatile void *
nvme_pcie_reg_addr(struct spdk_nvme_ctrlr *ctrlr, uint32_t offset)
{
	struct nvme_pcie_ctrlr *pctrlr = nvme_pcie_ctrlr(ctrlr);

	return (volatile void *)((uintptr_t)pctrlr->regs + offset);
}

int
nvme_pcie_ctrlr_set_reg_4(struct spdk_nvme_ctrlr *ctrlr, uint32_t offset, uint32_t value)
{
	assert(offset <= sizeof(struct spdk_nvme_registers) - 4);
	spdk_mmio_write_4(nvme_pcie_reg_addr(ctrlr, offset), value);
	return 0;
}

int
nvme_pcie_ctrlr_set_reg_8(struct spdk_nvme_ctrlr *ctrlr, uint32_t offset, uint64_t value)
{
	assert(offset <= sizeof(struct spdk_nvme_registers) - 8);
	spdk_mmio_write_8(nvme_pcie_reg_addr(ctrlr, offset), value);
	return 0;
}

int
nvme_pcie_ctrlr_get_reg_4(struct spdk_nvme_ctrlr *ctrlr, uint32_t offset, uint32_t *value)
{
	assert(offset <= sizeof(struct spdk_nvme_registers) - 4);
	assert(value != NULL);
	*value = spdk_mmio_read_4(nvme_pcie_reg_addr(ctrlr, offset));
	return 0;
}

int
nvme_pcie_ctrlr_get_reg_8(struct spdk_nvme_ctrlr *ctrlr, uint32_t offset, uint64_t *value)
{
	assert(offset <= sizeof(struct spdk_nvme_registers) - 8);
	assert(value != NULL);
	*value = spdk_mmio_read_8(nvme_pcie_reg_addr(ctrlr, offset));
	return 0;
}

static int
nvme_pcie_ctrlr_set_asq(struct nvme_pcie_ctrlr *pctrlr, uint64_t value)
{
	return nvme_pcie_ctrlr_set_reg_8(&pctrlr->ctrlr, offsetof(struct spdk_nvme_registers, asq),
					 value);
}

static int
nvme_pcie_ctrlr_set_acq(struct nvme_pcie_ctrlr *pctrlr, uint64_t value)
{
	return nvme_pcie_ctrlr_set_reg_8(&pctrlr->ctrlr, offsetof(struct spdk_nvme_registers, acq),
					 value);
}

static int
nvme_pcie_ctrlr_set_aqa(struct nvme_pcie_ctrlr *pctrlr, const union spdk_nvme_aqa_register *aqa)
{
	return nvme_pcie_ctrlr_set_reg_4(&pctrlr->ctrlr, offsetof(struct spdk_nvme_registers, aqa.raw),
					 aqa->raw);
}

static int
nvme_pcie_ctrlr_get_cmbloc(struct nvme_pcie_ctrlr *pctrlr, union spdk_nvme_cmbloc_register *cmbloc)
{
	return nvme_pcie_ctrlr_get_reg_4(&pctrlr->ctrlr, offsetof(struct spdk_nvme_registers, cmbloc.raw),
					 &cmbloc->raw);
}

static int
nvme_pcie_ctrlr_get_cmbsz(struct nvme_pcie_ctrlr *pctrlr, union spdk_nvme_cmbsz_register *cmbsz)
{
	return nvme_pcie_ctrlr_get_reg_4(&pctrlr->ctrlr, offsetof(struct spdk_nvme_registers, cmbsz.raw),
					 &cmbsz->raw);
}

uint32_t
nvme_pcie_ctrlr_get_max_xfer_size(struct spdk_nvme_ctrlr *ctrlr)
{
	return NVME_MAX_XFER_SIZE;
}

static void
nvme_pcie_ctrlr_map_cmb(struct nvme_pcie_ctrlr *pctrlr)
{
	int rc;
	void *addr;
	uint32_t bir;
	union spdk_nvme_cmbsz_register cmbsz;
	union spdk_nvme_cmbloc_register cmbloc;
	uint64_t size, unit_size, offset, bar_size, bar_phys_addr;

	if (nvme_pcie_ctrlr_get_cmbsz(pctrlr, &cmbsz) ||
	    nvme_pcie_ctrlr_get_cmbloc(pctrlr, &cmbloc)) {
		SPDK_ERRLOG("get registers failed\n");
		goto exit;
	}

	if (!cmbsz.bits.sz)
		goto exit;

	bir = cmbloc.bits.bir;
	/* Values 0 2 3 4 5 are valid for BAR */
	if (bir > 5 || bir == 1)
		goto exit;

	/* unit size for 4KB/64KB/1MB/16MB/256MB/4GB/64GB */
	unit_size = (uint64_t)1 << (12 + 4 * cmbsz.bits.szu);
	/* controller memory buffer size in Bytes */
	size = unit_size * cmbsz.bits.sz;
	/* controller memory buffer offset from BAR in Bytes */
	offset = unit_size * cmbloc.bits.ofst;

	rc = spdk_pci_device_map_bar(pctrlr->ctrlr.devhandle, bir, &addr,
				     &bar_phys_addr, &bar_size);
	if ((rc != 0) || addr == NULL) {
		goto exit;
	}

	if (offset > bar_size) {
		goto exit;
	}

	if (size > bar_size - offset) {
		goto exit;
	}

	pctrlr->cmb_bar_virt_addr = addr;
	pctrlr->cmb_bar_phys_addr = bar_phys_addr;
	pctrlr->cmb_size = size;
	pctrlr->cmb_current_offset = offset;

	if (!cmbsz.bits.sqs) {
		pctrlr->ctrlr.opts.use_cmb_sqs = false;
	}

	return;
exit:
	pctrlr->cmb_bar_virt_addr = NULL;
	pctrlr->ctrlr.opts.use_cmb_sqs = false;
	return;
}

static int
nvme_pcie_ctrlr_unmap_cmb(struct nvme_pcie_ctrlr *pctrlr)
{
	int rc = 0;
	union spdk_nvme_cmbloc_register cmbloc;
	void *addr = pctrlr->cmb_bar_virt_addr;

	if (addr) {
		if (nvme_pcie_ctrlr_get_cmbloc(pctrlr, &cmbloc)) {
			SPDK_ERRLOG("get_cmbloc() failed\n");
			return -EIO;
		}
		rc = spdk_pci_device_unmap_bar(pctrlr->ctrlr.devhandle, cmbloc.bits.bir, addr);
	}
	return rc;
}

static int
nvme_pcie_ctrlr_alloc_cmb(struct spdk_nvme_ctrlr *ctrlr, uint64_t length, uint64_t aligned,
			  uint64_t *offset)
{
	struct nvme_pcie_ctrlr *pctrlr = nvme_pcie_ctrlr(ctrlr);
	uint64_t round_offset;

	round_offset = pctrlr->cmb_current_offset;
	round_offset = (round_offset + (aligned - 1)) & ~(aligned - 1);

	if (round_offset + length > pctrlr->cmb_size)
		return -1;

	*offset = round_offset;
	pctrlr->cmb_current_offset = round_offset + length;

	return 0;
}

static int
nvme_pcie_ctrlr_allocate_bars(struct nvme_pcie_ctrlr *pctrlr)
{
	int rc;
	void *addr;
	uint64_t phys_addr, size;

	rc = spdk_pci_device_map_bar(pctrlr->ctrlr.devhandle, 0, &addr,
				     &phys_addr, &size);
	pctrlr->regs = (volatile struct spdk_nvme_registers *)addr;
	if ((pctrlr->regs == NULL) || (rc != 0)) {
		SPDK_ERRLOG("nvme_pcicfg_map_bar failed with rc %d or bar %p\n",
			    rc, pctrlr->regs);
		return -1;
	}

	nvme_pcie_ctrlr_map_cmb(pctrlr);

	return 0;
}

static int
nvme_pcie_ctrlr_free_bars(struct nvme_pcie_ctrlr *pctrlr)
{
	int rc = 0;
	void *addr = (void *)pctrlr->regs;

	rc = nvme_pcie_ctrlr_unmap_cmb(pctrlr);
	if (rc != 0) {
		SPDK_ERRLOG("nvme_ctrlr_unmap_cmb failed with error code %d\n", rc);
		return -1;
	}

	if (addr) {
		rc = spdk_pci_device_unmap_bar(pctrlr->ctrlr.devhandle, 0, addr);
	}
	return rc;
}

static int
nvme_pcie_ctrlr_construct_admin_qpair(struct spdk_nvme_ctrlr *ctrlr)
{
	struct nvme_pcie_qpair *pqpair;

	pqpair = spdk_zmalloc(sizeof(*pqpair), 64, NULL);
	if (pqpair == NULL) {
		return -ENOMEM;
	}

	ctrlr->adminq = &pqpair->qpair;

	return nvme_qpair_construct(ctrlr->adminq,
				    0, /* qpair ID */
				    NVME_ADMIN_ENTRIES,
				    ctrlr,
				    SPDK_NVME_QPRIO_URGENT);
}

struct spdk_nvme_ctrlr *nvme_pcie_ctrlr_construct(enum spdk_nvme_transport transport,
		void *devhandle)
{
	struct spdk_pci_device *pci_dev = devhandle;
	struct nvme_pcie_ctrlr *pctrlr;
	union spdk_nvme_cap_register cap;
	uint32_t cmd_reg;
	int rc;

	pctrlr = spdk_zmalloc(sizeof(struct nvme_pcie_ctrlr), 64, NULL);
	if (pctrlr == NULL) {
		SPDK_ERRLOG("could not allocate ctrlr\n");
		return NULL;
	}

	pctrlr->ctrlr.transport = SPDK_NVME_TRANSPORT_PCIE;
	pctrlr->ctrlr.devhandle = devhandle;

	rc = nvme_pcie_ctrlr_allocate_bars(pctrlr);
	if (rc != 0) {
		spdk_free(pctrlr);
		return NULL;
	}

	/* Enable PCI busmaster and disable INTx */
	spdk_pci_device_cfg_read32(pci_dev, &cmd_reg, 4);
	cmd_reg |= 0x404;
	spdk_pci_device_cfg_write32(pci_dev, cmd_reg, 4);

	if (nvme_ctrlr_get_cap(&pctrlr->ctrlr, &cap)) {
		SPDK_ERRLOG("get_cap() failed\n");
		spdk_free(pctrlr);
		return NULL;
	}

	pctrlr->ctrlr.cap = cap;

	/* Doorbell stride is 2 ^ (dstrd + 2),
	 * but we want multiples of 4, so drop the + 2 */
	pctrlr->doorbell_stride_u32 = 1 << cap.bits.dstrd;

	rc = nvme_ctrlr_construct(&pctrlr->ctrlr);
	if (rc != 0) {
		nvme_ctrlr_destruct(&pctrlr->ctrlr);
		return NULL;
	}

	rc = nvme_pcie_ctrlr_construct_admin_qpair(&pctrlr->ctrlr);
	if (rc != 0) {
		nvme_ctrlr_destruct(&pctrlr->ctrlr);
		return NULL;
	}

	/* Construct the primary process properties */
	rc = nvme_ctrlr_add_process(&pctrlr->ctrlr, pci_dev);
	if (rc != 0) {
		nvme_ctrlr_destruct(&pctrlr->ctrlr);
		return NULL;
	}

	return &pctrlr->ctrlr;
}

int
nvme_pcie_ctrlr_enable(struct spdk_nvme_ctrlr *ctrlr)
{
	struct nvme_pcie_ctrlr *pctrlr = nvme_pcie_ctrlr(ctrlr);
	struct nvme_pcie_qpair *padminq = nvme_pcie_qpair(ctrlr->adminq);
	union spdk_nvme_aqa_register aqa;

	if (nvme_pcie_ctrlr_set_asq(pctrlr, padminq->cmd_bus_addr)) {
		SPDK_ERRLOG("set_asq() failed\n");
		return -EIO;
	}

	if (nvme_pcie_ctrlr_set_acq(pctrlr, padminq->cpl_bus_addr)) {
		SPDK_ERRLOG("set_acq() failed\n");
		return -EIO;
	}

	aqa.raw = 0;
	/* acqs and asqs are 0-based. */
	aqa.bits.acqs = ctrlr->adminq->num_entries - 1;
	aqa.bits.asqs = ctrlr->adminq->num_entries - 1;

	if (nvme_pcie_ctrlr_set_aqa(pctrlr, &aqa)) {
		SPDK_ERRLOG("set_aqa() failed\n");
		return -EIO;
	}

	return 0;
}

int
nvme_pcie_ctrlr_destruct(struct spdk_nvme_ctrlr *ctrlr)
{
	struct nvme_pcie_ctrlr *pctrlr = nvme_pcie_ctrlr(ctrlr);
	struct nvme_pcie_qpair *pqpair;

	if (ctrlr->adminq) {
		pqpair = nvme_pcie_qpair(ctrlr->adminq);

		nvme_qpair_destroy(ctrlr->adminq);
		spdk_free(pqpair);
	}

	nvme_pcie_ctrlr_free_bars(pctrlr);
	spdk_free(pctrlr);

	return 0;
}

static void
nvme_qpair_construct_tracker(struct nvme_tracker *tr, uint16_t cid, uint64_t phys_addr)
{
	tr->prp_sgl_bus_addr = phys_addr + offsetof(struct nvme_tracker, u.prp);
	tr->cid = cid;
	tr->active = false;
}

int
nvme_pcie_qpair_reset(struct spdk_nvme_qpair *qpair)
{
	struct nvme_pcie_qpair *pqpair = nvme_pcie_qpair(qpair);

	pqpair->sq_tail = pqpair->cq_head = 0;

	/*
	 * First time through the completion queue, HW will set phase
	 *  bit on completions to 1.  So set this to 1 here, indicating
	 *  we're looking for a 1 to know which entries have completed.
	 *  we'll toggle the bit each time when the completion queue
	 *  rolls over.
	 */
	pqpair->phase = 1;

	memset(pqpair->cmd, 0,
	       qpair->num_entries * sizeof(struct spdk_nvme_cmd));
	memset(pqpair->cpl, 0,
	       qpair->num_entries * sizeof(struct spdk_nvme_cpl));

	return 0;
}

int
nvme_pcie_qpair_construct(struct spdk_nvme_qpair *qpair)
{
	struct spdk_nvme_ctrlr	*ctrlr = qpair->ctrlr;
	struct nvme_pcie_ctrlr	*pctrlr = nvme_pcie_ctrlr(ctrlr);
	struct nvme_pcie_qpair	*pqpair = nvme_pcie_qpair(qpair);
	struct nvme_tracker	*tr;
	uint16_t		i;
	volatile uint32_t	*doorbell_base;
	uint64_t		phys_addr = 0;
	uint64_t		offset;
	uint16_t		num_trackers;

	if (qpair->id == 0) {
		num_trackers = NVME_ADMIN_TRACKERS;
	} else {
		/*
		 * No need to have more trackers than entries in the submit queue.
		 *  Note also that for a queue size of N, we can only have (N-1)
		 *  commands outstanding, hence the "-1" here.
		 */
		num_trackers = nvme_min(NVME_IO_TRACKERS, qpair->num_entries - 1);
	}

	assert(num_trackers != 0);

	pqpair->sq_in_cmb = false;

	/* cmd and cpl rings must be aligned on 4KB boundaries. */
	if (ctrlr->opts.use_cmb_sqs) {
		if (nvme_pcie_ctrlr_alloc_cmb(ctrlr, qpair->num_entries * sizeof(struct spdk_nvme_cmd),
					      0x1000, &offset) == 0) {
			pqpair->cmd = pctrlr->cmb_bar_virt_addr + offset;
			pqpair->cmd_bus_addr = pctrlr->cmb_bar_phys_addr + offset;
			pqpair->sq_in_cmb = true;
		}
	}
	if (pqpair->sq_in_cmb == false) {
		pqpair->cmd = spdk_zmalloc(qpair->num_entries * sizeof(struct spdk_nvme_cmd),
					   0x1000,
					   &pqpair->cmd_bus_addr);
		if (pqpair->cmd == NULL) {
			SPDK_ERRLOG("alloc qpair_cmd failed\n");
			return -ENOMEM;
		}
	}

	pqpair->cpl = spdk_zmalloc(qpair->num_entries * sizeof(struct spdk_nvme_cpl),
				   0x1000,
				   &pqpair->cpl_bus_addr);
	if (pqpair->cpl == NULL) {
		SPDK_ERRLOG("alloc qpair_cpl failed\n");
		return -ENOMEM;
	}

	doorbell_base = &pctrlr->regs->doorbell[0].sq_tdbl;
	pqpair->sq_tdbl = doorbell_base + (2 * qpair->id + 0) * pctrlr->doorbell_stride_u32;
	pqpair->cq_hdbl = doorbell_base + (2 * qpair->id + 1) * pctrlr->doorbell_stride_u32;

	/*
	 * Reserve space for all of the trackers in a single allocation.
	 *   struct nvme_tracker must be padded so that its size is already a power of 2.
	 *   This ensures the PRP list embedded in the nvme_tracker object will not span a
	 *   4KB boundary, while allowing access to trackers in tr[] via normal array indexing.
	 */
	pqpair->tr = spdk_zmalloc(num_trackers * sizeof(*tr), sizeof(*tr), &phys_addr);
	if (pqpair->tr == NULL) {
		SPDK_ERRLOG("nvme_tr failed\n");
		return -ENOMEM;
	}

	TAILQ_INIT(&pqpair->free_tr);
	TAILQ_INIT(&pqpair->outstanding_tr);

	for (i = 0; i < num_trackers; i++) {
		tr = &pqpair->tr[i];
		nvme_qpair_construct_tracker(tr, i, phys_addr);
		TAILQ_INSERT_HEAD(&pqpair->free_tr, tr, tq_list);
		phys_addr += sizeof(struct nvme_tracker);
	}

	nvme_pcie_qpair_reset(qpair);

	return 0;
}

static inline void
nvme_pcie_copy_command(struct spdk_nvme_cmd *dst, const struct spdk_nvme_cmd *src)
{
	/* dst and src are known to be non-overlapping and 64-byte aligned. */
#if defined(__AVX__)
	__m256i *d256 = (__m256i *)dst;
	const __m256i *s256 = (const __m256i *)src;

	_mm256_store_si256(&d256[0], _mm256_load_si256(&s256[0]));
	_mm256_store_si256(&d256[1], _mm256_load_si256(&s256[1]));
#elif defined(__SSE2__)
	__m128i *d128 = (__m128i *)dst;
	const __m128i *s128 = (const __m128i *)src;

	_mm_store_si128(&d128[0], _mm_load_si128(&s128[0]));
	_mm_store_si128(&d128[1], _mm_load_si128(&s128[1]));
	_mm_store_si128(&d128[2], _mm_load_si128(&s128[2]));
	_mm_store_si128(&d128[3], _mm_load_si128(&s128[3]));
#else
	*dst = *src;
#endif
}

static void
nvme_pcie_qpair_insert_pending_admin_request(struct spdk_nvme_qpair *qpair,
		struct nvme_request *req, struct spdk_nvme_cpl *cpl)
{
	struct spdk_nvme_ctrlr			*ctrlr = qpair->ctrlr;
	struct nvme_request			*active_req = req;
	struct spdk_nvme_controller_process	*active_proc, *tmp;
	bool					pending_on_proc = false;

	/*
	 * The admin request is from another process. Move to the per
	 *  process list for that process to handle it later.
	 */
	assert(nvme_qpair_is_admin_queue(qpair));
	assert(active_req->pid != getpid());

	/* Acquire the recursive lock first if not held already. */
	pthread_mutex_lock(&ctrlr->ctrlr_lock);

	TAILQ_FOREACH_SAFE(active_proc, &ctrlr->active_procs, tailq, tmp) {
		if (active_proc->pid == active_req->pid) {
			/* Saved the original completion information */
			memcpy(&active_req->cpl, cpl, sizeof(*cpl));
			STAILQ_INSERT_TAIL(&active_proc->active_reqs, active_req, stailq);
			pending_on_proc = true;

			break;
		}
	}

	pthread_mutex_unlock(&ctrlr->ctrlr_lock);

	if (pending_on_proc == false) {
		SPDK_ERRLOG("The owning process is not found. Drop the request.\n");

		nvme_free_request(active_req);
	}
}

static void
nvme_pcie_qpair_complete_pending_admin_request(struct spdk_nvme_qpair *qpair)
{
	struct spdk_nvme_ctrlr		*ctrlr = qpair->ctrlr;
	struct nvme_request		*req, *tmp_req;
	bool				proc_found = false;
	pid_t				pid = getpid();
	struct spdk_nvme_controller_process	*proc;

	/*
	 * Check whether there is any pending admin request from
	 * other active processes.
	 */
	assert(nvme_qpair_is_admin_queue(qpair));

	/* Acquire the recursive lock if not held already */
	pthread_mutex_lock(&ctrlr->ctrlr_lock);

	TAILQ_FOREACH(proc, &ctrlr->active_procs, tailq) {
		if (proc->pid == pid) {
			proc_found = true;

			break;
		}
	}

	pthread_mutex_unlock(&ctrlr->ctrlr_lock);

	if (proc_found == false) {
		SPDK_ERRLOG("the active process is not found for this controller.");
		assert(proc_found);
	}

	STAILQ_FOREACH_SAFE(req, &proc->active_reqs, stailq, tmp_req) {
		STAILQ_REMOVE(&proc->active_reqs, req, nvme_request, stailq);

		assert(req->pid == pid);

		if (req->cb_fn) {
			req->cb_fn(req->cb_arg, &req->cpl);
		}

		nvme_free_request(req);
	}
}

static void
nvme_pcie_qpair_submit_tracker(struct spdk_nvme_qpair *qpair, struct nvme_tracker *tr)
{
	struct nvme_request	*req;
	struct nvme_pcie_qpair	*pqpair = nvme_pcie_qpair(qpair);

	req = tr->req;
	pqpair->tr[tr->cid].active = true;

	/* Copy the command from the tracker to the submission queue. */
	nvme_pcie_copy_command(&pqpair->cmd[pqpair->sq_tail], &req->cmd);

	if (++pqpair->sq_tail == qpair->num_entries) {
		pqpair->sq_tail = 0;
	}

	spdk_wmb();
	spdk_mmio_write_4(pqpair->sq_tdbl, pqpair->sq_tail);
}

static void
nvme_pcie_qpair_complete_tracker(struct spdk_nvme_qpair *qpair, struct nvme_tracker *tr,
				 struct spdk_nvme_cpl *cpl, bool print_on_error)
{
	struct nvme_pcie_qpair		*pqpair = nvme_pcie_qpair(qpair);
	struct nvme_request		*req;
	bool				retry, error, was_active;
	bool				req_from_current_proc = true;

	req = tr->req;

	assert(req != NULL);

	error = spdk_nvme_cpl_is_error(cpl);
	retry = error && nvme_completion_is_retry(cpl) &&
		req->retries < spdk_nvme_retry_count;

	if (error && print_on_error) {
		nvme_qpair_print_command(qpair, &req->cmd);
		nvme_qpair_print_completion(qpair, cpl);
	}

	was_active = pqpair->tr[cpl->cid].active;
	pqpair->tr[cpl->cid].active = false;

	assert(cpl->cid == req->cmd.cid);

	if (retry) {
		req->retries++;
		nvme_pcie_qpair_submit_tracker(qpair, tr);
	} else {
		if (was_active && req->cb_fn) {
			/* Only check admin requests from different processes. */
			if (nvme_qpair_is_admin_queue(qpair) && req->pid != getpid()) {
				req_from_current_proc = false;
				nvme_pcie_qpair_insert_pending_admin_request(qpair, req, cpl);
			} else {
				req->cb_fn(req->cb_arg, cpl);
			}
		}

		if (req_from_current_proc == true) {
			nvme_free_request(req);
		}

		tr->req = NULL;

		TAILQ_REMOVE(&pqpair->outstanding_tr, tr, tq_list);
		TAILQ_INSERT_HEAD(&pqpair->free_tr, tr, tq_list);

		/*
		 * If the controller is in the middle of resetting, don't
		 *  try to submit queued requests here - let the reset logic
		 *  handle that instead.
		 */
		if (!STAILQ_EMPTY(&qpair->queued_req) &&
		    !qpair->ctrlr->is_resetting) {
			req = STAILQ_FIRST(&qpair->queued_req);
			STAILQ_REMOVE_HEAD(&qpair->queued_req, stailq);
			nvme_qpair_submit_request(qpair, req);
		}
	}
}

static void
nvme_pcie_qpair_manual_complete_tracker(struct spdk_nvme_qpair *qpair,
					struct nvme_tracker *tr, uint32_t sct, uint32_t sc, uint32_t dnr,
					bool print_on_error)
{
	struct spdk_nvme_cpl	cpl;

	memset(&cpl, 0, sizeof(cpl));
	cpl.sqid = qpair->id;
	cpl.cid = tr->cid;
	cpl.status.sct = sct;
	cpl.status.sc = sc;
	cpl.status.dnr = dnr;
	nvme_pcie_qpair_complete_tracker(qpair, tr, &cpl, print_on_error);
}

static void
nvme_pcie_qpair_abort_trackers(struct spdk_nvme_qpair *qpair, uint32_t dnr)
{
	struct nvme_pcie_qpair *pqpair = nvme_pcie_qpair(qpair);
	struct nvme_tracker *tr, *temp;

	TAILQ_FOREACH_SAFE(tr, &pqpair->outstanding_tr, tq_list, temp) {
		SPDK_ERRLOG("aborting outstanding command\n");
		nvme_pcie_qpair_manual_complete_tracker(qpair, tr, SPDK_NVME_SCT_GENERIC,
							SPDK_NVME_SC_ABORTED_BY_REQUEST, dnr, true);
	}
}

static void
nvme_pcie_admin_qpair_abort_aers(struct spdk_nvme_qpair *qpair)
{
	struct nvme_pcie_qpair	*pqpair = nvme_pcie_qpair(qpair);
	struct nvme_tracker	*tr;

	tr = TAILQ_FIRST(&pqpair->outstanding_tr);
	while (tr != NULL) {
		assert(tr->req != NULL);
		if (tr->req->cmd.opc == SPDK_NVME_OPC_ASYNC_EVENT_REQUEST) {
			nvme_pcie_qpair_manual_complete_tracker(qpair, tr,
								SPDK_NVME_SCT_GENERIC, SPDK_NVME_SC_ABORTED_SQ_DELETION, 0,
								false);
			tr = TAILQ_FIRST(&pqpair->outstanding_tr);
		} else {
			tr = TAILQ_NEXT(tr, tq_list);
		}
	}
}

static void
nvme_pcie_admin_qpair_destroy(struct spdk_nvme_qpair *qpair)
{
	nvme_pcie_admin_qpair_abort_aers(qpair);
}

int
nvme_pcie_qpair_destroy(struct spdk_nvme_qpair *qpair)
{
	struct nvme_pcie_qpair *pqpair = nvme_pcie_qpair(qpair);

	if (nvme_qpair_is_admin_queue(qpair)) {
		nvme_pcie_admin_qpair_destroy(qpair);
	}
	if (pqpair->cmd && !pqpair->sq_in_cmb) {
		spdk_free(pqpair->cmd);
		pqpair->cmd = NULL;
	}
	if (pqpair->cpl) {
		spdk_free(pqpair->cpl);
		pqpair->cpl = NULL;
	}
	if (pqpair->tr) {
		spdk_free(pqpair->tr);
		pqpair->tr = NULL;
	}

	return 0;
}

static void
nvme_pcie_admin_qpair_enable(struct spdk_nvme_qpair *qpair)
{
	/*
	 * Manually abort each outstanding admin command.  Do not retry
	 *  admin commands found here, since they will be left over from
	 *  a controller reset and its likely the context in which the
	 *  command was issued no longer applies.
	 */
	nvme_pcie_qpair_abort_trackers(qpair, 1 /* do not retry */);
}

static void
nvme_pcie_io_qpair_enable(struct spdk_nvme_qpair *qpair)
{
	/* Manually abort each outstanding I/O. */
	nvme_pcie_qpair_abort_trackers(qpair, 0);
}

int
nvme_pcie_qpair_enable(struct spdk_nvme_qpair *qpair)
{
	struct nvme_pcie_qpair *pqpair = nvme_pcie_qpair(qpair);

	pqpair->is_enabled = true;
	if (nvme_qpair_is_io_queue(qpair)) {
		nvme_pcie_io_qpair_enable(qpair);
	} else {
		nvme_pcie_admin_qpair_enable(qpair);
	}

	return 0;
}

static void
nvme_pcie_admin_qpair_disable(struct spdk_nvme_qpair *qpair)
{
	nvme_pcie_admin_qpair_abort_aers(qpair);
}

static void
nvme_pcie_io_qpair_disable(struct spdk_nvme_qpair *qpair)
{
}

int
nvme_pcie_qpair_disable(struct spdk_nvme_qpair *qpair)
{
	struct nvme_pcie_qpair *pqpair = nvme_pcie_qpair(qpair);

	pqpair->is_enabled = false;
	if (nvme_qpair_is_io_queue(qpair)) {
		nvme_pcie_io_qpair_disable(qpair);
	} else {
		nvme_pcie_admin_qpair_disable(qpair);
	}

	return 0;
}


int
nvme_pcie_qpair_fail(struct spdk_nvme_qpair *qpair)
{
	nvme_pcie_qpair_abort_trackers(qpair, 1 /* do not retry */);

	return 0;
}

static int
nvme_pcie_ctrlr_cmd_create_io_cq(struct spdk_nvme_ctrlr *ctrlr,
				 struct spdk_nvme_qpair *io_que, spdk_nvme_cmd_cb cb_fn,
				 void *cb_arg)
{
	struct nvme_pcie_qpair *pqpair = nvme_pcie_qpair(io_que);
	struct nvme_request *req;
	struct spdk_nvme_cmd *cmd;

	req = nvme_allocate_request_null(cb_fn, cb_arg);
	if (req == NULL) {
		return -ENOMEM;
	}

	cmd = &req->cmd;
	cmd->opc = SPDK_NVME_OPC_CREATE_IO_CQ;

	/*
	 * TODO: create a create io completion queue command data
	 *  structure.
	 */
	cmd->cdw10 = ((io_que->num_entries - 1) << 16) | io_que->id;
	/*
	 * 0x2 = interrupts enabled
	 * 0x1 = physically contiguous
	 */
	cmd->cdw11 = 0x1;
	cmd->dptr.prp.prp1 = pqpair->cpl_bus_addr;

	return nvme_ctrlr_submit_admin_request(ctrlr, req);
}

static int
nvme_pcie_ctrlr_cmd_create_io_sq(struct spdk_nvme_ctrlr *ctrlr,
				 struct spdk_nvme_qpair *io_que, spdk_nvme_cmd_cb cb_fn, void *cb_arg)
{
	struct nvme_pcie_qpair *pqpair = nvme_pcie_qpair(io_que);
	struct nvme_request *req;
	struct spdk_nvme_cmd *cmd;

	req = nvme_allocate_request_null(cb_fn, cb_arg);
	if (req == NULL) {
		return -ENOMEM;
	}

	cmd = &req->cmd;
	cmd->opc = SPDK_NVME_OPC_CREATE_IO_SQ;

	/*
	 * TODO: create a create io submission queue command data
	 *  structure.
	 */
	cmd->cdw10 = ((io_que->num_entries - 1) << 16) | io_que->id;
	/* 0x1 = physically contiguous */
	cmd->cdw11 = (io_que->id << 16) | (io_que->qprio << 1) | 0x1;
	cmd->dptr.prp.prp1 = pqpair->cmd_bus_addr;

	return nvme_ctrlr_submit_admin_request(ctrlr, req);
}

static int
nvme_pcie_ctrlr_cmd_delete_io_cq(struct spdk_nvme_ctrlr *ctrlr, struct spdk_nvme_qpair *qpair,
				 spdk_nvme_cmd_cb cb_fn, void *cb_arg)
{
	struct nvme_request *req;
	struct spdk_nvme_cmd *cmd;

	req = nvme_allocate_request_null(cb_fn, cb_arg);
	if (req == NULL) {
		return -ENOMEM;
	}

	cmd = &req->cmd;
	cmd->opc = SPDK_NVME_OPC_DELETE_IO_CQ;
	cmd->cdw10 = qpair->id;

	return nvme_ctrlr_submit_admin_request(ctrlr, req);
}

static int
nvme_pcie_ctrlr_cmd_delete_io_sq(struct spdk_nvme_ctrlr *ctrlr, struct spdk_nvme_qpair *qpair,
				 spdk_nvme_cmd_cb cb_fn, void *cb_arg)
{
	struct nvme_request *req;
	struct spdk_nvme_cmd *cmd;

	req = nvme_allocate_request_null(cb_fn, cb_arg);
	if (req == NULL) {
		return -ENOMEM;
	}

	cmd = &req->cmd;
	cmd->opc = SPDK_NVME_OPC_DELETE_IO_SQ;
	cmd->cdw10 = qpair->id;

	return nvme_ctrlr_submit_admin_request(ctrlr, req);
}

static int
_nvme_pcie_ctrlr_create_io_qpair(struct spdk_nvme_ctrlr *ctrlr, struct spdk_nvme_qpair *qpair,
				 uint16_t qid)
{
	struct nvme_completion_poll_status	status;
	int					rc;

	status.done = false;
	rc = nvme_pcie_ctrlr_cmd_create_io_cq(ctrlr, qpair, nvme_completion_poll_cb, &status);
	if (rc != 0) {
		return rc;
	}

	while (status.done == false) {
		spdk_nvme_qpair_process_completions(ctrlr->adminq, 0);
	}
	if (spdk_nvme_cpl_is_error(&status.cpl)) {
		SPDK_ERRLOG("nvme_create_io_cq failed!\n");
		return -1;
	}

	status.done = false;
	rc = nvme_pcie_ctrlr_cmd_create_io_sq(qpair->ctrlr, qpair, nvme_completion_poll_cb, &status);
	if (rc != 0) {
		return rc;
	}

	while (status.done == false) {
		spdk_nvme_qpair_process_completions(ctrlr->adminq, 0);
	}
	if (spdk_nvme_cpl_is_error(&status.cpl)) {
		SPDK_ERRLOG("nvme_create_io_sq failed!\n");
		/* Attempt to delete the completion queue */
		status.done = false;
		rc = nvme_pcie_ctrlr_cmd_delete_io_cq(qpair->ctrlr, qpair, nvme_completion_poll_cb, &status);
		if (rc != 0) {
			return -1;
		}
		while (status.done == false) {
			spdk_nvme_qpair_process_completions(ctrlr->adminq, 0);
		}
		return -1;
	}

	nvme_pcie_qpair_reset(qpair);

	return 0;
}

struct spdk_nvme_qpair *
nvme_pcie_ctrlr_create_io_qpair(struct spdk_nvme_ctrlr *ctrlr, uint16_t qid,
				enum spdk_nvme_qprio qprio)
{
	struct nvme_pcie_qpair *pqpair;
	struct spdk_nvme_qpair *qpair;
	uint32_t num_entries;
	int rc;

	assert(ctrlr != NULL);

	pqpair = spdk_zmalloc(sizeof(*pqpair), 64, NULL);
	if (pqpair == NULL) {
		return NULL;
	}

	qpair = &pqpair->qpair;

	/*
	 * NVMe spec sets a hard limit of 64K max entries, but
	 *  devices may specify a smaller limit, so we need to check
	 *  the MQES field in the capabilities register.
	 */
	num_entries = nvme_min(NVME_IO_ENTRIES, ctrlr->cap.bits.mqes + 1);

	rc = nvme_qpair_construct(qpair, qid, num_entries, ctrlr, qprio);
	if (rc != 0) {
		spdk_free(pqpair);
		return NULL;
	}

	rc = _nvme_pcie_ctrlr_create_io_qpair(ctrlr, qpair, qid);

	if (rc != 0) {
		SPDK_ERRLOG("I/O queue creation failed\n");
		nvme_qpair_destroy(qpair);
		spdk_free(pqpair);
		return NULL;
	}

	return qpair;
}

int
nvme_pcie_ctrlr_reinit_io_qpair(struct spdk_nvme_ctrlr *ctrlr, struct spdk_nvme_qpair *qpair)
{
	return _nvme_pcie_ctrlr_create_io_qpair(ctrlr, qpair, qpair->id);
}

int
nvme_pcie_ctrlr_delete_io_qpair(struct spdk_nvme_ctrlr *ctrlr, struct spdk_nvme_qpair *qpair)
{
	struct nvme_pcie_qpair *pqpair = nvme_pcie_qpair(qpair);
	struct nvme_completion_poll_status status;
	int rc;

	assert(ctrlr != NULL);

	/* Delete the I/O submission queue and then the completion queue */

	status.done = false;
	rc = nvme_pcie_ctrlr_cmd_delete_io_sq(ctrlr, qpair, nvme_completion_poll_cb, &status);
	if (rc != 0) {
		return rc;
	}
	while (status.done == false) {
		spdk_nvme_qpair_process_completions(ctrlr->adminq, 0);
	}
	if (spdk_nvme_cpl_is_error(&status.cpl)) {
		return -1;
	}

	status.done = false;
	rc = nvme_pcie_ctrlr_cmd_delete_io_cq(ctrlr, qpair, nvme_completion_poll_cb, &status);
	if (rc != 0) {
		return rc;
	}
	while (status.done == false) {
		spdk_nvme_qpair_process_completions(ctrlr->adminq, 0);
	}
	if (spdk_nvme_cpl_is_error(&status.cpl)) {
		return -1;
	}

	spdk_free(pqpair);

	return 0;
}

static void
nvme_pcie_fail_request_bad_vtophys(struct spdk_nvme_qpair *qpair, struct nvme_tracker *tr)
{
	/*
	 * Bad vtophys translation, so abort this request and return
	 *  immediately.
	 */
	nvme_pcie_qpair_manual_complete_tracker(qpair, tr, SPDK_NVME_SCT_GENERIC,
						SPDK_NVME_SC_INVALID_FIELD,
						1 /* do not retry */, true);
}

/**
 * Build PRP list describing physically contiguous payload buffer.
 */
static int
nvme_pcie_qpair_build_contig_request(struct spdk_nvme_qpair *qpair, struct nvme_request *req,
				     struct nvme_tracker *tr)
{
	uint64_t phys_addr;
	void *seg_addr;
	uint32_t nseg, cur_nseg, modulo, unaligned;
	void *md_payload;
	void *payload = req->payload.u.contig + req->payload_offset;

	phys_addr = spdk_vtophys(payload);
	if (phys_addr == SPDK_VTOPHYS_ERROR) {
		nvme_pcie_fail_request_bad_vtophys(qpair, tr);
		return -1;
	}
	nseg = req->payload_size >> nvme_u32log2(PAGE_SIZE);
	modulo = req->payload_size & (PAGE_SIZE - 1);
	unaligned = phys_addr & (PAGE_SIZE - 1);
	if (modulo || unaligned) {
		nseg += 1 + ((modulo + unaligned - 1) >> nvme_u32log2(PAGE_SIZE));
	}

	if (req->payload.md) {
		md_payload = req->payload.md + req->md_offset;
		tr->req->cmd.mptr = spdk_vtophys(md_payload);
		if (tr->req->cmd.mptr == SPDK_VTOPHYS_ERROR) {
			nvme_pcie_fail_request_bad_vtophys(qpair, tr);
			return -1;
		}
	}

	tr->req->cmd.psdt = SPDK_NVME_PSDT_PRP;
	tr->req->cmd.dptr.prp.prp1 = phys_addr;
	if (nseg == 2) {
		seg_addr = payload + PAGE_SIZE - unaligned;
		tr->req->cmd.dptr.prp.prp2 = spdk_vtophys(seg_addr);
	} else if (nseg > 2) {
		cur_nseg = 1;
		tr->req->cmd.dptr.prp.prp2 = (uint64_t)tr->prp_sgl_bus_addr;
		while (cur_nseg < nseg) {
			seg_addr = payload + cur_nseg * PAGE_SIZE - unaligned;
			phys_addr = spdk_vtophys(seg_addr);
			if (phys_addr == SPDK_VTOPHYS_ERROR) {
				nvme_pcie_fail_request_bad_vtophys(qpair, tr);
				return -1;
			}
			tr->u.prp[cur_nseg - 1] = phys_addr;
			cur_nseg++;
		}
	}

	return 0;
}

/**
 * Build SGL list describing scattered payload buffer.
 */
static int
nvme_pcie_qpair_build_hw_sgl_request(struct spdk_nvme_qpair *qpair, struct nvme_request *req,
				     struct nvme_tracker *tr)
{
	int rc;
	void *virt_addr;
	uint64_t phys_addr;
	uint32_t remaining_transfer_len, length;
	struct spdk_nvme_sgl_descriptor *sgl;
	uint32_t nseg = 0;

	/*
	 * Build scattered payloads.
	 */
	assert(req->payload_size != 0);
	assert(req->payload.type == NVME_PAYLOAD_TYPE_SGL);
	assert(req->payload.u.sgl.reset_sgl_fn != NULL);
	assert(req->payload.u.sgl.next_sge_fn != NULL);
	req->payload.u.sgl.reset_sgl_fn(req->payload.u.sgl.cb_arg, req->payload_offset);

	sgl = tr->u.sgl;
	req->cmd.psdt = SPDK_NVME_PSDT_SGL_MPTR_SGL;
	req->cmd.dptr.sgl1.unkeyed.subtype = 0;

	remaining_transfer_len = req->payload_size;

	while (remaining_transfer_len > 0) {
		if (nseg >= NVME_MAX_SGL_DESCRIPTORS) {
			nvme_pcie_fail_request_bad_vtophys(qpair, tr);
			return -1;
		}

		rc = req->payload.u.sgl.next_sge_fn(req->payload.u.sgl.cb_arg, &virt_addr, &length);
		if (rc) {
			nvme_pcie_fail_request_bad_vtophys(qpair, tr);
			return -1;
		}

		phys_addr = spdk_vtophys(virt_addr);
		if (phys_addr == SPDK_VTOPHYS_ERROR) {
			nvme_pcie_fail_request_bad_vtophys(qpair, tr);
			return -1;
		}

		length = nvme_min(remaining_transfer_len, length);
		remaining_transfer_len -= length;

		sgl->unkeyed.type = SPDK_NVME_SGL_TYPE_DATA_BLOCK;
		sgl->unkeyed.length = length;
		sgl->address = phys_addr;
		sgl->unkeyed.subtype = 0;

		sgl++;
		nseg++;
	}

	if (nseg == 1) {
		/*
		 * The whole transfer can be described by a single SGL descriptor.
		 *  Use the special case described by the spec where SGL1's type is Data Block.
		 *  This means the SGL in the tracker is not used at all, so copy the first (and only)
		 *  SGL element into SGL1.
		 */
		req->cmd.dptr.sgl1.unkeyed.type = SPDK_NVME_SGL_TYPE_DATA_BLOCK;
		req->cmd.dptr.sgl1.address = tr->u.sgl[0].address;
		req->cmd.dptr.sgl1.unkeyed.length = tr->u.sgl[0].unkeyed.length;
	} else {
		/* For now we can only support 1 SGL segment in NVMe controller */
		req->cmd.dptr.sgl1.unkeyed.type = SPDK_NVME_SGL_TYPE_LAST_SEGMENT;
		req->cmd.dptr.sgl1.address = tr->prp_sgl_bus_addr;
		req->cmd.dptr.sgl1.unkeyed.length = nseg * sizeof(struct spdk_nvme_sgl_descriptor);
	}

	return 0;
}

/**
 * Build PRP list describing scattered payload buffer.
 */
static int
nvme_pcie_qpair_build_prps_sgl_request(struct spdk_nvme_qpair *qpair, struct nvme_request *req,
				       struct nvme_tracker *tr)
{
	int rc;
	void *virt_addr;
	uint64_t phys_addr;
	uint32_t data_transferred, remaining_transfer_len, length;
	uint32_t nseg, cur_nseg, total_nseg, last_nseg, modulo, unaligned;
	uint32_t sge_count = 0;
	uint64_t prp2 = 0;

	/*
	 * Build scattered payloads.
	 */
	assert(req->payload.type == NVME_PAYLOAD_TYPE_SGL);
	assert(req->payload.u.sgl.reset_sgl_fn != NULL);
	req->payload.u.sgl.reset_sgl_fn(req->payload.u.sgl.cb_arg, req->payload_offset);

	remaining_transfer_len = req->payload_size;
	total_nseg = 0;
	last_nseg = 0;

	while (remaining_transfer_len > 0) {
		assert(req->payload.u.sgl.next_sge_fn != NULL);
		rc = req->payload.u.sgl.next_sge_fn(req->payload.u.sgl.cb_arg, &virt_addr, &length);
		if (rc) {
			nvme_pcie_fail_request_bad_vtophys(qpair, tr);
			return -1;
		}

		phys_addr = spdk_vtophys(virt_addr);
		if (phys_addr == SPDK_VTOPHYS_ERROR) {
			nvme_pcie_fail_request_bad_vtophys(qpair, tr);
			return -1;
		}

		/* Confirm that this sge is prp compatible. */
		if (phys_addr & 0x3 ||
		    (length < remaining_transfer_len && ((phys_addr + length) & (PAGE_SIZE - 1)))) {
			nvme_pcie_fail_request_bad_vtophys(qpair, tr);
			return -1;
		}

		data_transferred = nvme_min(remaining_transfer_len, length);

		nseg = data_transferred >> nvme_u32log2(PAGE_SIZE);
		modulo = data_transferred & (PAGE_SIZE - 1);
		unaligned = phys_addr & (PAGE_SIZE - 1);
		if (modulo || unaligned) {
			nseg += 1 + ((modulo + unaligned - 1) >> nvme_u32log2(PAGE_SIZE));
		}

		if (total_nseg == 0) {
			req->cmd.psdt = SPDK_NVME_PSDT_PRP;
			req->cmd.dptr.prp.prp1 = phys_addr;
			phys_addr -= unaligned;
		}

		total_nseg += nseg;
		sge_count++;
		remaining_transfer_len -= data_transferred;

		if (total_nseg == 2) {
			if (sge_count == 1)
				tr->req->cmd.dptr.prp.prp2 = phys_addr + PAGE_SIZE;
			else if (sge_count == 2)
				tr->req->cmd.dptr.prp.prp2 = phys_addr;
			/* save prp2 value */
			prp2 = tr->req->cmd.dptr.prp.prp2;
		} else if (total_nseg > 2) {
			if (sge_count == 1)
				cur_nseg = 1;
			else
				cur_nseg = 0;

			tr->req->cmd.dptr.prp.prp2 = (uint64_t)tr->prp_sgl_bus_addr;
			while (cur_nseg < nseg) {
				if (prp2) {
					tr->u.prp[0] = prp2;
					tr->u.prp[last_nseg + 1] = phys_addr + cur_nseg * PAGE_SIZE;
				} else
					tr->u.prp[last_nseg] = phys_addr + cur_nseg * PAGE_SIZE;

				last_nseg++;
				cur_nseg++;
			}
		}
	}

	return 0;
}

static inline bool
nvme_pcie_qpair_check_enabled(struct spdk_nvme_qpair *qpair)
{
	struct nvme_pcie_qpair *pqpair = nvme_pcie_qpair(qpair);

	if (!pqpair->is_enabled &&
	    !qpair->ctrlr->is_resetting) {
		nvme_qpair_enable(qpair);
	}
	return pqpair->is_enabled;
}

int
nvme_pcie_qpair_submit_request(struct spdk_nvme_qpair *qpair, struct nvme_request *req)
{
	struct nvme_tracker *tr;
	int rc;
	struct spdk_nvme_ctrlr *ctrlr = qpair->ctrlr;
	struct nvme_pcie_qpair *pqpair = nvme_pcie_qpair(qpair);

	nvme_pcie_qpair_check_enabled(qpair);

	tr = TAILQ_FIRST(&pqpair->free_tr);

	if (tr == NULL || !pqpair->is_enabled) {
		/*
		 * No tracker is available, or the qpair is disabled due to
		 *  an in-progress controller-level reset.
		 *
		 * Put the request on the qpair's request queue to be
		 *  processed when a tracker frees up via a command
		 *  completion or when the controller reset is
		 *  completed.
		 */
		STAILQ_INSERT_TAIL(&qpair->queued_req, req, stailq);
		return 0;
	}

	TAILQ_REMOVE(&pqpair->free_tr, tr, tq_list); /* remove tr from free_tr */
	TAILQ_INSERT_HEAD(&pqpair->outstanding_tr, tr, tq_list);
	tr->req = req;
	req->cmd.cid = tr->cid;

	req->timeout_count = 0;
	req->t0 = rte_get_timer_cycles() + (rte_get_timer_hz() * NVME_IO_TIMEOUT);

	if (req->payload_size == 0) {
		/* Null payload - leave PRP fields zeroed */
		rc = 0;
	} else if (req->payload.type == NVME_PAYLOAD_TYPE_CONTIG) {
		rc = nvme_pcie_qpair_build_contig_request(qpair, req, tr);
	} else if (req->payload.type == NVME_PAYLOAD_TYPE_SGL) {
		if (ctrlr->flags & SPDK_NVME_CTRLR_SGL_SUPPORTED) {
			rc = nvme_pcie_qpair_build_hw_sgl_request(qpair, req, tr);
		} else {
			rc = nvme_pcie_qpair_build_prps_sgl_request(qpair, req, tr);
		}
	} else {
		assert(0);
		nvme_pcie_fail_request_bad_vtophys(qpair, tr);
		rc = -EINVAL;
	}

	if (rc < 0) {
		return rc;
	}

	nvme_pcie_qpair_submit_tracker(qpair, tr);
	return 0;
}

<<<<<<< HEAD

static int32_t
_nvme_pcie_qpair_process_completions(struct spdk_nvme_qpair *qpair, uint32_t max_completions)
=======
int32_t
nvme_pcie_qpair_process_completions(struct spdk_nvme_qpair *qpair, uint32_t max_completions)
>>>>>>> 8eebe5e1
{
	struct nvme_pcie_qpair	*pqpair = nvme_pcie_qpair(qpair);
	struct nvme_tracker	*tr;
	struct spdk_nvme_cpl	*cpl;
	uint32_t num_completions = 0;

	if (!nvme_pcie_qpair_check_enabled(qpair)) {
		/*
		 * qpair is not enabled, likely because a controller reset is
		 *  is in progress.  Ignore the interrupt - any I/O that was
		 *  associated with this interrupt will get retried when the
		 *  reset is complete.
		 */
		return 0;
	}

	if (max_completions == 0 || (max_completions > (qpair->num_entries - 1U))) {

		/*
		 * max_completions == 0 means unlimited, but complete at most one
		 * queue depth batch of I/O at a time so that the completion
		 * queue doorbells don't wrap around.
		 */
		max_completions = qpair->num_entries - 1;
	}

	while (1) {
		cpl = &pqpair->cpl[pqpair->cq_head];

		if (cpl->status.p != pqpair->phase)
			break;

		tr = &pqpair->tr[cpl->cid];

		if (tr->active) {
			nvme_pcie_qpair_complete_tracker(qpair, tr, cpl, true);
		} else {
			SPDK_ERRLOG("cpl does not map to outstanding cmd\n");
			nvme_qpair_print_completion(qpair, cpl);
			assert(0);
		}

		if (++pqpair->cq_head == qpair->num_entries) {
			pqpair->cq_head = 0;
			pqpair->phase = !pqpair->phase;
		}

		if (++num_completions == max_completions) {
			break;
		}
	}

	if (num_completions > 0) {
		spdk_mmio_write_4(pqpair->cq_hdbl, pqpair->cq_head);
	}

	/* Before returning, complete any pending admin request. */
	if (nvme_qpair_is_admin_queue(qpair)) {
		nvme_pcie_qpair_complete_pending_admin_request(qpair);
	}

	return num_completions;
<<<<<<< HEAD
}

static int32_t
nvme_pcie_qpair_process_completions(struct spdk_nvme_qpair *qpair, uint32_t max_completions)
{
	int num_completions =  _nvme_pcie_qpair_process_completions(qpair, max_completions);

	if (qpair->ctrlr->state == NVME_CTRLR_STATE_READY) {

		nvme_pcie_qpair_check_timeout(qpair);
	}

	return num_completions;
}

void
nvme_pcie_qpair_check_timeout(struct spdk_nvme_qpair *qpair)
{
	uint64_t t02;
	struct nvme_tracker *tr;
	struct nvme_request *req;
	struct nvme_pcie_qpair  *pqpair = nvme_pcie_qpair(qpair);

	if (!TAILQ_EMPTY(&pqpair->outstanding_tr)) {

		/*
		 * qpair could be either for normal i/o or for admin command. If qpair is admin
		 * and request is SPDK_NVME_OPC_ASYNC_EVENT_REQUEST, skip to next previous.
		 */

		tr = TAILQ_LAST(&pqpair->outstanding_tr, nvme_outstanding_tr_head);
		while (tr->req->cmd.opc == SPDK_NVME_OPC_ASYNC_EVENT_REQUEST) {

			/* qpair is for admin request */

			tr = TAILQ_PREV(tr, nvme_outstanding_tr_head, tq_list);
			if (!tr) {
				/*
				 * All request were AER
				 */
				return;
			}
		}

		req = tr->req;
		t02 = rte_get_timer_cycles();
		if (req->t0 <= t02) {

			if (!req->timeout_count) {
				/*
				 * Request has timed out. This could be i/o or admin request.
				 * Call the registered timeout function for user to take action.
				 */
				req->t0 = rte_get_timer_cycles() + (rte_get_timer_hz() * NVME_IO_TIMEOUT);
				req->timeout_count++;

				if ((qpair->ctrlr != NULL) && (qpair->ctrlr->timeout_cb_fn != NULL)) {
					qpair->ctrlr->timeout_cb_fn(qpair->ctrlr->timeout_cb_arg);
				}

			} else {
				/*
				 * For current implementation, we reset the first time a timeout
				 * occurs, so we should never get here.
				 */
			}
		}
	}
}

const struct spdk_nvme_transport spdk_nvme_transport_pcie = {
	.ctrlr_construct = nvme_pcie_ctrlr_construct,
	.ctrlr_destruct = nvme_pcie_ctrlr_destruct,

	.ctrlr_enable = nvme_pcie_ctrlr_enable,

	.ctrlr_get_pci_id = nvme_pcie_ctrlr_get_pci_id,

	.ctrlr_set_reg_4 = nvme_pcie_ctrlr_set_reg_4,
	.ctrlr_set_reg_8 = nvme_pcie_ctrlr_set_reg_8,

	.ctrlr_get_reg_4 = nvme_pcie_ctrlr_get_reg_4,
	.ctrlr_get_reg_8 = nvme_pcie_ctrlr_get_reg_8,

	.ctrlr_get_max_xfer_size = nvme_pcie_ctrlr_get_max_xfer_size,

	.ctrlr_create_io_qpair = nvme_pcie_ctrlr_create_io_qpair,
	.ctrlr_delete_io_qpair = nvme_pcie_ctrlr_delete_io_qpair,
	.ctrlr_reinit_io_qpair = nvme_pcie_ctrlr_reinit_io_qpair,

	.qpair_construct = nvme_pcie_qpair_construct,
	.qpair_destroy = nvme_pcie_qpair_destroy,

	.qpair_enable = nvme_pcie_qpair_enable,
	.qpair_disable = nvme_pcie_qpair_disable,

	.qpair_reset = nvme_pcie_qpair_reset,
	.qpair_fail = nvme_pcie_qpair_fail,

	.qpair_submit_request = nvme_pcie_qpair_submit_request,
	.qpair_process_completions = nvme_pcie_qpair_process_completions,
};
=======
}
>>>>>>> 8eebe5e1
<|MERGE_RESOLUTION|>--- conflicted
+++ resolved
@@ -1550,14 +1550,8 @@
 	return 0;
 }
 
-<<<<<<< HEAD
-
-static int32_t
-_nvme_pcie_qpair_process_completions(struct spdk_nvme_qpair *qpair, uint32_t max_completions)
-=======
 int32_t
 nvme_pcie_qpair_process_completions(struct spdk_nvme_qpair *qpair, uint32_t max_completions)
->>>>>>> 8eebe5e1
 {
 	struct nvme_pcie_qpair	*pqpair = nvme_pcie_qpair(qpair);
 	struct nvme_tracker	*tr;
@@ -1619,15 +1613,6 @@
 		nvme_pcie_qpair_complete_pending_admin_request(qpair);
 	}
 
-	return num_completions;
-<<<<<<< HEAD
-}
-
-static int32_t
-nvme_pcie_qpair_process_completions(struct spdk_nvme_qpair *qpair, uint32_t max_completions)
-{
-	int num_completions =  _nvme_pcie_qpair_process_completions(qpair, max_completions);
-
 	if (qpair->ctrlr->state == NVME_CTRLR_STATE_READY) {
 
 		nvme_pcie_qpair_check_timeout(qpair);
@@ -1689,40 +1674,4 @@
 			}
 		}
 	}
-}
-
-const struct spdk_nvme_transport spdk_nvme_transport_pcie = {
-	.ctrlr_construct = nvme_pcie_ctrlr_construct,
-	.ctrlr_destruct = nvme_pcie_ctrlr_destruct,
-
-	.ctrlr_enable = nvme_pcie_ctrlr_enable,
-
-	.ctrlr_get_pci_id = nvme_pcie_ctrlr_get_pci_id,
-
-	.ctrlr_set_reg_4 = nvme_pcie_ctrlr_set_reg_4,
-	.ctrlr_set_reg_8 = nvme_pcie_ctrlr_set_reg_8,
-
-	.ctrlr_get_reg_4 = nvme_pcie_ctrlr_get_reg_4,
-	.ctrlr_get_reg_8 = nvme_pcie_ctrlr_get_reg_8,
-
-	.ctrlr_get_max_xfer_size = nvme_pcie_ctrlr_get_max_xfer_size,
-
-	.ctrlr_create_io_qpair = nvme_pcie_ctrlr_create_io_qpair,
-	.ctrlr_delete_io_qpair = nvme_pcie_ctrlr_delete_io_qpair,
-	.ctrlr_reinit_io_qpair = nvme_pcie_ctrlr_reinit_io_qpair,
-
-	.qpair_construct = nvme_pcie_qpair_construct,
-	.qpair_destroy = nvme_pcie_qpair_destroy,
-
-	.qpair_enable = nvme_pcie_qpair_enable,
-	.qpair_disable = nvme_pcie_qpair_disable,
-
-	.qpair_reset = nvme_pcie_qpair_reset,
-	.qpair_fail = nvme_pcie_qpair_fail,
-
-	.qpair_submit_request = nvme_pcie_qpair_submit_request,
-	.qpair_process_completions = nvme_pcie_qpair_process_completions,
-};
-=======
-}
->>>>>>> 8eebe5e1
+}