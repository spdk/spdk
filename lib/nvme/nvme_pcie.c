/*-
 *   BSD LICENSE
 *
 *   Copyright (c) Intel Corporation.
 *   All rights reserved.
 *
 *   Redistribution and use in source and binary forms, with or without
 *   modification, are permitted provided that the following conditions
 *   are met:
 *
 *     * Redistributions of source code must retain the above copyright
 *       notice, this list of conditions and the following disclaimer.
 *     * Redistributions in binary form must reproduce the above copyright
 *       notice, this list of conditions and the following disclaimer in
 *       the documentation and/or other materials provided with the
 *       distribution.
 *     * Neither the name of Intel Corporation nor the names of its
 *       contributors may be used to endorse or promote products derived
 *       from this software without specific prior written permission.
 *
 *   THIS SOFTWARE IS PROVIDED BY THE COPYRIGHT HOLDERS AND CONTRIBUTORS
 *   "AS IS" AND ANY EXPRESS OR IMPLIED WARRANTIES, INCLUDING, BUT NOT
 *   LIMITED TO, THE IMPLIED WARRANTIES OF MERCHANTABILITY AND FITNESS FOR
 *   A PARTICULAR PURPOSE ARE DISCLAIMED. IN NO EVENT SHALL THE COPYRIGHT
 *   OWNER OR CONTRIBUTORS BE LIABLE FOR ANY DIRECT, INDIRECT, INCIDENTAL,
 *   SPECIAL, EXEMPLARY, OR CONSEQUENTIAL DAMAGES (INCLUDING, BUT NOT
 *   LIMITED TO, PROCUREMENT OF SUBSTITUTE GOODS OR SERVICES; LOSS OF USE,
 *   DATA, OR PROFITS; OR BUSINESS INTERRUPTION) HOWEVER CAUSED AND ON ANY
 *   THEORY OF LIABILITY, WHETHER IN CONTRACT, STRICT LIABILITY, OR TORT
 *   (INCLUDING NEGLIGENCE OR OTHERWISE) ARISING IN ANY WAY OUT OF THE USE
 *   OF THIS SOFTWARE, EVEN IF ADVISED OF THE POSSIBILITY OF SUCH DAMAGE.
 */

/*
 * NVMe over PCIe transport
 */
<<<<<<< HEAD
#include <rte_cycles.h>
=======

#include <sys/mman.h>
#include <signal.h>
#include <sys/syscall.h>
#include <sys/types.h>

>>>>>>> 050802cd
#include "nvme_internal.h"

#define NVME_ADMIN_ENTRIES	(128)
#define NVME_ADMIN_TRACKERS	(64)

/*
 * NVME_IO_ENTRIES defines the size of an I/O qpair's submission and completion
 *  queues, while NVME_IO_TRACKERS defines the maximum number of I/O that we
 *  will allow outstanding on an I/O qpair at any time.  The only advantage in
 *  having IO_ENTRIES > IO_TRACKERS is for debugging purposes - when dumping
 *  the contents of the submission and completion queues, it will show a longer
 *  history of data.
 */
#define NVME_IO_ENTRIES		(256)
#define NVME_IO_TRACKERS	(128)

/*
 * NVME_MAX_SGL_DESCRIPTORS defines the maximum number of descriptors in one SGL
 *  segment.
 */
#define NVME_MAX_SGL_DESCRIPTORS	(253)

#define NVME_MAX_PRP_LIST_ENTRIES	(506)

/*
 * For commands requiring more than 2 PRP entries, one PRP will be
 *  embedded in the command (prp1), and the rest of the PRP entries
 *  will be in a list pointed to by the command (prp2).  This means
 *  that real max number of PRP entries we support is 506+1, which
 *  results in a max xfer size of 506*PAGE_SIZE.
 */
#define NVME_MAX_XFER_SIZE	NVME_MAX_PRP_LIST_ENTRIES * PAGE_SIZE

struct nvme_pcie_enum_ctx {
	spdk_nvme_probe_cb probe_cb;
	void *cb_ctx;
};

/* PCIe transport extensions for spdk_nvme_ctrlr */
struct nvme_pcie_ctrlr {
	struct spdk_nvme_ctrlr ctrlr;

	/** NVMe MMIO register space */
	volatile struct spdk_nvme_registers *regs;

	/** NVMe MMIO register size */
	uint64_t regs_size;

	/* BAR mapping address which contains controller memory buffer */
	void *cmb_bar_virt_addr;

	/* BAR physical address which contains controller memory buffer */
	uint64_t cmb_bar_phys_addr;

	/* Controller memory buffer size in Bytes */
	uint64_t cmb_size;

	/* Current offset of controller memory buffer */
	uint64_t cmb_current_offset;

	/** stride in uint32_t units between doorbell registers (1 = 4 bytes, 2 = 8 bytes, ...) */
	uint32_t doorbell_stride_u32;

	/* Opaque handle to associated PCI device. */
	struct spdk_pci_device *devhandle;

	/* Flag to indicate the MMIO register has been remapped */
	bool is_remapped;
};

struct nvme_tracker {
	TAILQ_ENTRY(nvme_tracker)       tq_list;

	struct nvme_request		*req;
	uint16_t			cid;

	uint16_t			rsvd1: 15;
	uint16_t			active: 1;

	uint32_t			rsvd2;

	uint64_t			prp_sgl_bus_addr;

	union {
		uint64_t			prp[NVME_MAX_PRP_LIST_ENTRIES];
		struct spdk_nvme_sgl_descriptor	sgl[NVME_MAX_SGL_DESCRIPTORS];
	} u;

	uint64_t			rsvd3;
};
/*
 * struct nvme_tracker must be exactly 4K so that the prp[] array does not cross a page boundary
 * and so that there is no padding required to meet alignment requirements.
 */
SPDK_STATIC_ASSERT(sizeof(struct nvme_tracker) == 4096, "nvme_tracker is not 4K");
SPDK_STATIC_ASSERT((offsetof(struct nvme_tracker, u.sgl) & 7) == 0, "SGL must be Qword aligned");

/* PCIe transport extensions for spdk_nvme_qpair */
struct nvme_pcie_qpair {
	/* Submission queue tail doorbell */
	volatile uint32_t *sq_tdbl;

	/* Completion queue head doorbell */
	volatile uint32_t *cq_hdbl;

	/* Submission queue */
	struct spdk_nvme_cmd *cmd;

	/* Completion queue */
	struct spdk_nvme_cpl *cpl;

	TAILQ_HEAD(, nvme_tracker) free_tr;
	TAILQ_HEAD(nvme_outstanding_tr_head, nvme_tracker) outstanding_tr;

	/* Array of trackers indexed by command ID. */
	struct nvme_tracker *tr;

	uint16_t sq_tail;
	uint16_t cq_head;

	uint8_t phase;

	bool is_enabled;

	/*
	 * Base qpair structure.
	 * This is located after the hot data in this structure so that the important parts of
	 * nvme_pcie_qpair are in the same cache line.
	 */
	struct spdk_nvme_qpair qpair;

	/*
	 * Fields below this point should not be touched on the normal I/O path.
	 */

	bool sq_in_cmb;

	uint64_t cmd_bus_addr;
	uint64_t cpl_bus_addr;
};

<<<<<<< HEAD
void
nvme_pcie_qpair_check_timeout(struct spdk_nvme_qpair *qpair);
=======
static int nvme_pcie_qpair_destroy(struct spdk_nvme_qpair *qpair);

__thread struct nvme_pcie_ctrlr *g_thread_mmio_ctrlr = NULL;
static volatile uint16_t g_signal_lock;
static bool g_sigset = false;

static void
nvme_sigbus_fault_sighandler(int signum, siginfo_t *info, void *ctx)
{
	void *map_address;

	if (!__sync_bool_compare_and_swap(&g_signal_lock, 0, 1)) {
		return;
	}

	if (g_thread_mmio_ctrlr) {
		if (!g_thread_mmio_ctrlr->is_remapped) {
			map_address = mmap((void *)g_thread_mmio_ctrlr->regs, g_thread_mmio_ctrlr->regs_size,
					   PROT_READ | PROT_WRITE,
					   MAP_PRIVATE | MAP_ANONYMOUS | MAP_FIXED, -1, 0);
			if (map_address == MAP_FAILED) {
				SPDK_ERRLOG("mmap failed\n");
				g_signal_lock = 0;
				return;
			}
			memset(map_address, 0xFF, sizeof(struct spdk_nvme_registers));
			g_thread_mmio_ctrlr->regs = (volatile struct spdk_nvme_registers *)map_address;
			g_thread_mmio_ctrlr->is_remapped = true;
		}
	}
	g_signal_lock = 0;
	return;
}

static void
nvme_pcie_ctrlr_setup_signal(void)
{
	struct sigaction sa;

	sa.sa_sigaction = nvme_sigbus_fault_sighandler;
	sigemptyset(&sa.sa_mask);
	sa.sa_flags = SA_SIGINFO;
	sigaction(SIGBUS, &sa, NULL);
}
>>>>>>> 050802cd

static inline struct nvme_pcie_ctrlr *
nvme_pcie_ctrlr(struct spdk_nvme_ctrlr *ctrlr)
{
	assert(ctrlr->transport == SPDK_NVME_TRANSPORT_PCIE);
	return (struct nvme_pcie_ctrlr *)((uintptr_t)ctrlr - offsetof(struct nvme_pcie_ctrlr, ctrlr));
}

static inline struct nvme_pcie_qpair *
nvme_pcie_qpair(struct spdk_nvme_qpair *qpair)
{
	assert(qpair->transport == SPDK_NVME_TRANSPORT_PCIE);
	return (struct nvme_pcie_qpair *)((uintptr_t)qpair - offsetof(struct nvme_pcie_qpair, qpair));
}

int
nvme_pcie_ctrlr_get_pci_id(struct spdk_nvme_ctrlr *ctrlr, struct spdk_pci_id *pci_id)
{
	assert(ctrlr != NULL);
	assert(pci_id != NULL);

	*pci_id = ctrlr->probe_info.pci_id;

	return 0;
}

static volatile void *
nvme_pcie_reg_addr(struct spdk_nvme_ctrlr *ctrlr, uint32_t offset)
{
	struct nvme_pcie_ctrlr *pctrlr = nvme_pcie_ctrlr(ctrlr);

	return (volatile void *)((uintptr_t)pctrlr->regs + offset);
}

int
nvme_pcie_ctrlr_set_reg_4(struct spdk_nvme_ctrlr *ctrlr, uint32_t offset, uint32_t value)
{
	struct nvme_pcie_ctrlr *pctrlr = nvme_pcie_ctrlr(ctrlr);

	assert(offset <= sizeof(struct spdk_nvme_registers) - 4);
	g_thread_mmio_ctrlr = pctrlr;
	spdk_mmio_write_4(nvme_pcie_reg_addr(ctrlr, offset), value);
	g_thread_mmio_ctrlr = NULL;
	return 0;
}

int
nvme_pcie_ctrlr_set_reg_8(struct spdk_nvme_ctrlr *ctrlr, uint32_t offset, uint64_t value)
{
	struct nvme_pcie_ctrlr *pctrlr = nvme_pcie_ctrlr(ctrlr);

	assert(offset <= sizeof(struct spdk_nvme_registers) - 8);
	g_thread_mmio_ctrlr = pctrlr;
	spdk_mmio_write_8(nvme_pcie_reg_addr(ctrlr, offset), value);
	g_thread_mmio_ctrlr = NULL;
	return 0;
}

int
nvme_pcie_ctrlr_get_reg_4(struct spdk_nvme_ctrlr *ctrlr, uint32_t offset, uint32_t *value)
{
	struct nvme_pcie_ctrlr *pctrlr = nvme_pcie_ctrlr(ctrlr);

	assert(offset <= sizeof(struct spdk_nvme_registers) - 4);
	assert(value != NULL);
	g_thread_mmio_ctrlr = pctrlr;
	*value = spdk_mmio_read_4(nvme_pcie_reg_addr(ctrlr, offset));
	g_thread_mmio_ctrlr = NULL;
	if (~(*value) == 0) {
		return -1;
	}

	return 0;
}

int
nvme_pcie_ctrlr_get_reg_8(struct spdk_nvme_ctrlr *ctrlr, uint32_t offset, uint64_t *value)
{
	struct nvme_pcie_ctrlr *pctrlr = nvme_pcie_ctrlr(ctrlr);

	assert(offset <= sizeof(struct spdk_nvme_registers) - 8);
	assert(value != NULL);
	g_thread_mmio_ctrlr = pctrlr;
	*value = spdk_mmio_read_8(nvme_pcie_reg_addr(ctrlr, offset));
	g_thread_mmio_ctrlr = NULL;
	if (~(*value) == 0) {
		return -1;
	}

	return 0;
}

static int
nvme_pcie_ctrlr_set_asq(struct nvme_pcie_ctrlr *pctrlr, uint64_t value)
{
	return nvme_pcie_ctrlr_set_reg_8(&pctrlr->ctrlr, offsetof(struct spdk_nvme_registers, asq),
					 value);
}

static int
nvme_pcie_ctrlr_set_acq(struct nvme_pcie_ctrlr *pctrlr, uint64_t value)
{
	return nvme_pcie_ctrlr_set_reg_8(&pctrlr->ctrlr, offsetof(struct spdk_nvme_registers, acq),
					 value);
}

static int
nvme_pcie_ctrlr_set_aqa(struct nvme_pcie_ctrlr *pctrlr, const union spdk_nvme_aqa_register *aqa)
{
	return nvme_pcie_ctrlr_set_reg_4(&pctrlr->ctrlr, offsetof(struct spdk_nvme_registers, aqa.raw),
					 aqa->raw);
}

static int
nvme_pcie_ctrlr_get_cmbloc(struct nvme_pcie_ctrlr *pctrlr, union spdk_nvme_cmbloc_register *cmbloc)
{
	return nvme_pcie_ctrlr_get_reg_4(&pctrlr->ctrlr, offsetof(struct spdk_nvme_registers, cmbloc.raw),
					 &cmbloc->raw);
}

static int
nvme_pcie_ctrlr_get_cmbsz(struct nvme_pcie_ctrlr *pctrlr, union spdk_nvme_cmbsz_register *cmbsz)
{
	return nvme_pcie_ctrlr_get_reg_4(&pctrlr->ctrlr, offsetof(struct spdk_nvme_registers, cmbsz.raw),
					 &cmbsz->raw);
}

uint32_t
nvme_pcie_ctrlr_get_max_xfer_size(struct spdk_nvme_ctrlr *ctrlr)
{
	return NVME_MAX_XFER_SIZE;
}

static void
nvme_pcie_ctrlr_map_cmb(struct nvme_pcie_ctrlr *pctrlr)
{
	int rc;
	void *addr;
	uint32_t bir;
	union spdk_nvme_cmbsz_register cmbsz;
	union spdk_nvme_cmbloc_register cmbloc;
	uint64_t size, unit_size, offset, bar_size, bar_phys_addr;

	if (nvme_pcie_ctrlr_get_cmbsz(pctrlr, &cmbsz) ||
	    nvme_pcie_ctrlr_get_cmbloc(pctrlr, &cmbloc)) {
		SPDK_ERRLOG("get registers failed\n");
		goto exit;
	}

	if (!cmbsz.bits.sz)
		goto exit;

	bir = cmbloc.bits.bir;
	/* Values 0 2 3 4 5 are valid for BAR */
	if (bir > 5 || bir == 1)
		goto exit;

	/* unit size for 4KB/64KB/1MB/16MB/256MB/4GB/64GB */
	unit_size = (uint64_t)1 << (12 + 4 * cmbsz.bits.szu);
	/* controller memory buffer size in Bytes */
	size = unit_size * cmbsz.bits.sz;
	/* controller memory buffer offset from BAR in Bytes */
	offset = unit_size * cmbloc.bits.ofst;

	rc = spdk_pci_device_map_bar(pctrlr->devhandle, bir, &addr,
				     &bar_phys_addr, &bar_size);
	if ((rc != 0) || addr == NULL) {
		goto exit;
	}

	if (offset > bar_size) {
		goto exit;
	}

	if (size > bar_size - offset) {
		goto exit;
	}

	pctrlr->cmb_bar_virt_addr = addr;
	pctrlr->cmb_bar_phys_addr = bar_phys_addr;
	pctrlr->cmb_size = size;
	pctrlr->cmb_current_offset = offset;

	if (!cmbsz.bits.sqs) {
		pctrlr->ctrlr.opts.use_cmb_sqs = false;
	}

	return;
exit:
	pctrlr->cmb_bar_virt_addr = NULL;
	pctrlr->ctrlr.opts.use_cmb_sqs = false;
	return;
}

static int
nvme_pcie_ctrlr_unmap_cmb(struct nvme_pcie_ctrlr *pctrlr)
{
	int rc = 0;
	union spdk_nvme_cmbloc_register cmbloc;
	void *addr = pctrlr->cmb_bar_virt_addr;

	if (addr) {
		if (nvme_pcie_ctrlr_get_cmbloc(pctrlr, &cmbloc)) {
			SPDK_ERRLOG("get_cmbloc() failed\n");
			return -EIO;
		}
		rc = spdk_pci_device_unmap_bar(pctrlr->devhandle, cmbloc.bits.bir, addr);
	}
	return rc;
}

static int
nvme_pcie_ctrlr_alloc_cmb(struct spdk_nvme_ctrlr *ctrlr, uint64_t length, uint64_t aligned,
			  uint64_t *offset)
{
	struct nvme_pcie_ctrlr *pctrlr = nvme_pcie_ctrlr(ctrlr);
	uint64_t round_offset;

	round_offset = pctrlr->cmb_current_offset;
	round_offset = (round_offset + (aligned - 1)) & ~(aligned - 1);

	if (round_offset + length > pctrlr->cmb_size)
		return -1;

	*offset = round_offset;
	pctrlr->cmb_current_offset = round_offset + length;

	return 0;
}

static int
nvme_pcie_ctrlr_allocate_bars(struct nvme_pcie_ctrlr *pctrlr)
{
	int rc;
	void *addr;
	uint64_t phys_addr, size;

	rc = spdk_pci_device_map_bar(pctrlr->devhandle, 0, &addr,
				     &phys_addr, &size);
	pctrlr->regs = (volatile struct spdk_nvme_registers *)addr;
	if ((pctrlr->regs == NULL) || (rc != 0)) {
		SPDK_ERRLOG("nvme_pcicfg_map_bar failed with rc %d or bar %p\n",
			    rc, pctrlr->regs);
		return -1;
	}

	pctrlr->regs_size = size;
	nvme_pcie_ctrlr_map_cmb(pctrlr);

	return 0;
}

static int
nvme_pcie_ctrlr_free_bars(struct nvme_pcie_ctrlr *pctrlr)
{
	int rc = 0;
	void *addr = (void *)pctrlr->regs;

	if (pctrlr->ctrlr.is_removed) {
		return rc;
	}

	rc = nvme_pcie_ctrlr_unmap_cmb(pctrlr);
	if (rc != 0) {
		SPDK_ERRLOG("nvme_ctrlr_unmap_cmb failed with error code %d\n", rc);
		return -1;
	}

	if (addr) {
		/* NOTE: addr may have been remapped here. We're relying on DPDK to call
		 * munmap internally.
		 */
		rc = spdk_pci_device_unmap_bar(pctrlr->devhandle, 0, addr);
	}
	return rc;
}

static int
nvme_pcie_ctrlr_construct_admin_qpair(struct spdk_nvme_ctrlr *ctrlr)
{
	struct nvme_pcie_qpair *pqpair;

	pqpair = spdk_zmalloc(sizeof(*pqpair), 64, NULL);
	if (pqpair == NULL) {
		return -ENOMEM;
	}

	ctrlr->adminq = &pqpair->qpair;

	return nvme_qpair_construct(ctrlr->adminq,
				    0, /* qpair ID */
				    NVME_ADMIN_ENTRIES,
				    ctrlr,
				    SPDK_NVME_QPRIO_URGENT);
}

/* This function must only be called while holding g_spdk_nvme_driver->lock */
static int
pcie_nvme_enum_cb(void *ctx, struct spdk_pci_device *pci_dev)
{
	struct spdk_nvme_probe_info probe_info = {};
	struct nvme_pcie_enum_ctx *enum_ctx = ctx;
	struct spdk_nvme_ctrlr *ctrlr;

	probe_info.pci_addr = spdk_pci_device_get_addr(pci_dev);
	probe_info.pci_id = spdk_pci_device_get_id(pci_dev);

	/* Verify that this controller is not already attached */
	TAILQ_FOREACH(ctrlr, &g_spdk_nvme_driver->attached_ctrlrs, tailq) {
		/* NOTE: In the case like multi-process environment where the device handle is
		 * different per each process, we compare by BDF to determine whether it is the
		 * same controller.
		 */
		if (spdk_pci_addr_compare(&probe_info.pci_addr, &ctrlr->probe_info.pci_addr) == 0) {
			return 0;
		}
	}

	return nvme_probe_one(SPDK_NVME_TRANSPORT_PCIE, enum_ctx->probe_cb, enum_ctx->cb_ctx,
			      &probe_info, pci_dev);
}

int
nvme_pcie_ctrlr_scan(enum spdk_nvme_transport transport,
		     spdk_nvme_probe_cb probe_cb, void *cb_ctx, void *devhandle, void *pci_address)
{
	struct nvme_pcie_enum_ctx enum_ctx;

	enum_ctx.probe_cb = probe_cb;
	enum_ctx.cb_ctx = cb_ctx;
	if (!pci_address) {
		return spdk_pci_enumerate(SPDK_PCI_DEVICE_NVME, pcie_nvme_enum_cb, &enum_ctx);
	} else {
		return spdk_pci_device_attach(SPDK_PCI_DEVICE_NVME, pcie_nvme_enum_cb, &enum_ctx,
					      (struct spdk_pci_addr *)pci_address);
	}
}

struct spdk_nvme_ctrlr *nvme_pcie_ctrlr_construct(enum spdk_nvme_transport transport,
		const struct spdk_nvme_ctrlr_opts *opts,
		const struct spdk_nvme_probe_info *probe_info,
		void *devhandle)
{
	struct spdk_pci_device *pci_dev = devhandle;
	struct nvme_pcie_ctrlr *pctrlr;
	union spdk_nvme_cap_register cap;
	uint32_t cmd_reg;
	int rc;

	pctrlr = spdk_zmalloc(sizeof(struct nvme_pcie_ctrlr), 64, NULL);
	if (pctrlr == NULL) {
		SPDK_ERRLOG("could not allocate ctrlr\n");
		return NULL;
	}

	pctrlr->is_remapped = false;
	pctrlr->ctrlr.is_removed = false;
	pctrlr->ctrlr.transport = SPDK_NVME_TRANSPORT_PCIE;
	pctrlr->devhandle = devhandle;
	pctrlr->ctrlr.opts = *opts;
	pctrlr->ctrlr.probe_info = *probe_info;

	rc = nvme_pcie_ctrlr_allocate_bars(pctrlr);
	if (rc != 0) {
		spdk_free(pctrlr);
		return NULL;
	}

	/* Enable PCI busmaster and disable INTx */
	spdk_pci_device_cfg_read32(pci_dev, &cmd_reg, 4);
	cmd_reg |= 0x404;
	spdk_pci_device_cfg_write32(pci_dev, cmd_reg, 4);

	if (nvme_ctrlr_get_cap(&pctrlr->ctrlr, &cap)) {
		SPDK_ERRLOG("get_cap() failed\n");
		spdk_free(pctrlr);
		return NULL;
	}

	pctrlr->ctrlr.cap = cap;

	/* Doorbell stride is 2 ^ (dstrd + 2),
	 * but we want multiples of 4, so drop the + 2 */
	pctrlr->doorbell_stride_u32 = 1 << cap.bits.dstrd;

	rc = nvme_ctrlr_construct(&pctrlr->ctrlr);
	if (rc != 0) {
		nvme_ctrlr_destruct(&pctrlr->ctrlr);
		return NULL;
	}

	rc = nvme_pcie_ctrlr_construct_admin_qpair(&pctrlr->ctrlr);
	if (rc != 0) {
		nvme_ctrlr_destruct(&pctrlr->ctrlr);
		return NULL;
	}

	/* Construct the primary process properties */
	rc = nvme_ctrlr_add_process(&pctrlr->ctrlr, pci_dev);
	if (rc != 0) {
		nvme_ctrlr_destruct(&pctrlr->ctrlr);
		return NULL;
	}

	if (g_sigset != true) {
		nvme_pcie_ctrlr_setup_signal();
		g_sigset = true;
	}

	return &pctrlr->ctrlr;
}

int
nvme_pcie_ctrlr_enable(struct spdk_nvme_ctrlr *ctrlr)
{
	struct nvme_pcie_ctrlr *pctrlr = nvme_pcie_ctrlr(ctrlr);
	struct nvme_pcie_qpair *padminq = nvme_pcie_qpair(ctrlr->adminq);
	union spdk_nvme_aqa_register aqa;

	if (nvme_pcie_ctrlr_set_asq(pctrlr, padminq->cmd_bus_addr)) {
		SPDK_ERRLOG("set_asq() failed\n");
		return -EIO;
	}

	if (nvme_pcie_ctrlr_set_acq(pctrlr, padminq->cpl_bus_addr)) {
		SPDK_ERRLOG("set_acq() failed\n");
		return -EIO;
	}

	aqa.raw = 0;
	/* acqs and asqs are 0-based. */
	aqa.bits.acqs = ctrlr->adminq->num_entries - 1;
	aqa.bits.asqs = ctrlr->adminq->num_entries - 1;

	if (nvme_pcie_ctrlr_set_aqa(pctrlr, &aqa)) {
		SPDK_ERRLOG("set_aqa() failed\n");
		return -EIO;
	}

	return 0;
}

int
nvme_pcie_ctrlr_destruct(struct spdk_nvme_ctrlr *ctrlr)
{
	struct nvme_pcie_ctrlr *pctrlr = nvme_pcie_ctrlr(ctrlr);

	if (ctrlr->adminq) {
		nvme_pcie_qpair_destroy(ctrlr->adminq);
	}

	nvme_pcie_ctrlr_free_bars(pctrlr);
	spdk_pci_device_detach(pctrlr->devhandle);
	spdk_free(pctrlr);

	return 0;
}

static void
nvme_qpair_construct_tracker(struct nvme_tracker *tr, uint16_t cid, uint64_t phys_addr)
{
	tr->prp_sgl_bus_addr = phys_addr + offsetof(struct nvme_tracker, u.prp);
	tr->cid = cid;
	tr->active = false;
}

int
nvme_pcie_qpair_reset(struct spdk_nvme_qpair *qpair)
{
	struct nvme_pcie_qpair *pqpair = nvme_pcie_qpair(qpair);

	pqpair->sq_tail = pqpair->cq_head = 0;

	/*
	 * First time through the completion queue, HW will set phase
	 *  bit on completions to 1.  So set this to 1 here, indicating
	 *  we're looking for a 1 to know which entries have completed.
	 *  we'll toggle the bit each time when the completion queue
	 *  rolls over.
	 */
	pqpair->phase = 1;

	memset(pqpair->cmd, 0,
	       qpair->num_entries * sizeof(struct spdk_nvme_cmd));
	memset(pqpair->cpl, 0,
	       qpair->num_entries * sizeof(struct spdk_nvme_cpl));

	return 0;
}

int
nvme_pcie_qpair_construct(struct spdk_nvme_qpair *qpair)
{
	struct spdk_nvme_ctrlr	*ctrlr = qpair->ctrlr;
	struct nvme_pcie_ctrlr	*pctrlr = nvme_pcie_ctrlr(ctrlr);
	struct nvme_pcie_qpair	*pqpair = nvme_pcie_qpair(qpair);
	struct nvme_tracker	*tr;
	uint16_t		i;
	volatile uint32_t	*doorbell_base;
	uint64_t		phys_addr = 0;
	uint64_t		offset;
	uint16_t		num_trackers;

	if (qpair->id == 0) {
		num_trackers = NVME_ADMIN_TRACKERS;
	} else {
		/*
		 * No need to have more trackers than entries in the submit queue.
		 *  Note also that for a queue size of N, we can only have (N-1)
		 *  commands outstanding, hence the "-1" here.
		 */
		num_trackers = nvme_min(NVME_IO_TRACKERS, qpair->num_entries - 1);
	}

	assert(num_trackers != 0);

	pqpair->sq_in_cmb = false;

	/* cmd and cpl rings must be aligned on 4KB boundaries. */
	if (ctrlr->opts.use_cmb_sqs) {
		if (nvme_pcie_ctrlr_alloc_cmb(ctrlr, qpair->num_entries * sizeof(struct spdk_nvme_cmd),
					      0x1000, &offset) == 0) {
			pqpair->cmd = pctrlr->cmb_bar_virt_addr + offset;
			pqpair->cmd_bus_addr = pctrlr->cmb_bar_phys_addr + offset;
			pqpair->sq_in_cmb = true;
		}
	}
	if (pqpair->sq_in_cmb == false) {
		pqpair->cmd = spdk_zmalloc(qpair->num_entries * sizeof(struct spdk_nvme_cmd),
					   0x1000,
					   &pqpair->cmd_bus_addr);
		if (pqpair->cmd == NULL) {
			SPDK_ERRLOG("alloc qpair_cmd failed\n");
			return -ENOMEM;
		}
	}

	pqpair->cpl = spdk_zmalloc(qpair->num_entries * sizeof(struct spdk_nvme_cpl),
				   0x1000,
				   &pqpair->cpl_bus_addr);
	if (pqpair->cpl == NULL) {
		SPDK_ERRLOG("alloc qpair_cpl failed\n");
		return -ENOMEM;
	}

	doorbell_base = &pctrlr->regs->doorbell[0].sq_tdbl;
	pqpair->sq_tdbl = doorbell_base + (2 * qpair->id + 0) * pctrlr->doorbell_stride_u32;
	pqpair->cq_hdbl = doorbell_base + (2 * qpair->id + 1) * pctrlr->doorbell_stride_u32;

	/*
	 * Reserve space for all of the trackers in a single allocation.
	 *   struct nvme_tracker must be padded so that its size is already a power of 2.
	 *   This ensures the PRP list embedded in the nvme_tracker object will not span a
	 *   4KB boundary, while allowing access to trackers in tr[] via normal array indexing.
	 */
	pqpair->tr = spdk_zmalloc(num_trackers * sizeof(*tr), sizeof(*tr), &phys_addr);
	if (pqpair->tr == NULL) {
		SPDK_ERRLOG("nvme_tr failed\n");
		return -ENOMEM;
	}

	TAILQ_INIT(&pqpair->free_tr);
	TAILQ_INIT(&pqpair->outstanding_tr);

	for (i = 0; i < num_trackers; i++) {
		tr = &pqpair->tr[i];
		nvme_qpair_construct_tracker(tr, i, phys_addr);
		TAILQ_INSERT_HEAD(&pqpair->free_tr, tr, tq_list);
		phys_addr += sizeof(struct nvme_tracker);
	}

	nvme_pcie_qpair_reset(qpair);

	return 0;
}

static inline void
nvme_pcie_copy_command(struct spdk_nvme_cmd *dst, const struct spdk_nvme_cmd *src)
{
	/* dst and src are known to be non-overlapping and 64-byte aligned. */
#if defined(__AVX__)
	__m256i *d256 = (__m256i *)dst;
	const __m256i *s256 = (const __m256i *)src;

	_mm256_store_si256(&d256[0], _mm256_load_si256(&s256[0]));
	_mm256_store_si256(&d256[1], _mm256_load_si256(&s256[1]));
#elif defined(__SSE2__)
	__m128i *d128 = (__m128i *)dst;
	const __m128i *s128 = (const __m128i *)src;

	_mm_store_si128(&d128[0], _mm_load_si128(&s128[0]));
	_mm_store_si128(&d128[1], _mm_load_si128(&s128[1]));
	_mm_store_si128(&d128[2], _mm_load_si128(&s128[2]));
	_mm_store_si128(&d128[3], _mm_load_si128(&s128[3]));
#else
	*dst = *src;
#endif
}

/**
 * Note: the ctrlr_lock must be held when calling this function.
 */
static void
nvme_pcie_qpair_insert_pending_admin_request(struct spdk_nvme_qpair *qpair,
		struct nvme_request *req, struct spdk_nvme_cpl *cpl)
{
	struct spdk_nvme_ctrlr		*ctrlr = qpair->ctrlr;
	struct nvme_request		*active_req = req;
	struct spdk_nvme_ctrlr_process	*active_proc;
	bool				pending_on_proc = false;

	/*
	 * The admin request is from another process. Move to the per
	 *  process list for that process to handle it later.
	 */
	assert(nvme_qpair_is_admin_queue(qpair));
	assert(active_req->pid != getpid());

	TAILQ_FOREACH(active_proc, &ctrlr->active_procs, tailq) {
		if (active_proc->pid == active_req->pid) {
			/* Saved the original completion information */
			memcpy(&active_req->cpl, cpl, sizeof(*cpl));
			STAILQ_INSERT_TAIL(&active_proc->active_reqs, active_req, stailq);
			pending_on_proc = true;

			break;
		}
	}

	if (pending_on_proc == false) {
		SPDK_ERRLOG("The owning process (pid %d) is not found. Drop the request.\n",
			    active_req->pid);

		nvme_free_request(active_req);
	}
}

/**
 * Note: the ctrlr_lock must be held when calling this function.
 */
static void
nvme_pcie_qpair_complete_pending_admin_request(struct spdk_nvme_qpair *qpair)
{
	struct spdk_nvme_ctrlr		*ctrlr = qpair->ctrlr;
	struct nvme_request		*req, *tmp_req;
	bool				proc_found = false;
	pid_t				pid = getpid();
	struct spdk_nvme_ctrlr_process	*proc;

	/*
	 * Check whether there is any pending admin request from
	 * other active processes.
	 */
	assert(nvme_qpair_is_admin_queue(qpair));

	TAILQ_FOREACH(proc, &ctrlr->active_procs, tailq) {
		if (proc->pid == pid) {
			proc_found = true;

			break;
		}
	}

	if (proc_found == false) {
		SPDK_ERRLOG("the active process (pid %d) is not found for this controller.\n", pid);
		assert(proc_found);
	}

	STAILQ_FOREACH_SAFE(req, &proc->active_reqs, stailq, tmp_req) {
		STAILQ_REMOVE(&proc->active_reqs, req, nvme_request, stailq);

		assert(req->pid == pid);

		if (req->cb_fn) {
			req->cb_fn(req->cb_arg, &req->cpl);
		}

		nvme_free_request(req);
	}
}

static void
nvme_pcie_qpair_submit_tracker(struct spdk_nvme_qpair *qpair, struct nvme_tracker *tr)
{
	struct nvme_request	*req;
	struct nvme_pcie_qpair	*pqpair = nvme_pcie_qpair(qpair);
	struct nvme_pcie_ctrlr	*pctrlr = nvme_pcie_ctrlr(qpair->ctrlr);

	req = tr->req;
	pqpair->tr[tr->cid].active = true;

	/* Copy the command from the tracker to the submission queue. */
	nvme_pcie_copy_command(&pqpair->cmd[pqpair->sq_tail], &req->cmd);

	if (++pqpair->sq_tail == qpair->num_entries) {
		pqpair->sq_tail = 0;
	}

	spdk_wmb();
	g_thread_mmio_ctrlr = pctrlr;
	spdk_mmio_write_4(pqpair->sq_tdbl, pqpair->sq_tail);
	g_thread_mmio_ctrlr = NULL;
}

static void
nvme_pcie_qpair_complete_tracker(struct spdk_nvme_qpair *qpair, struct nvme_tracker *tr,
				 struct spdk_nvme_cpl *cpl, bool print_on_error)
{
	struct nvme_pcie_qpair		*pqpair = nvme_pcie_qpair(qpair);
	struct nvme_request		*req;
	bool				retry, error, was_active;
	bool				req_from_current_proc = true;

	req = tr->req;

	assert(req != NULL);

	error = spdk_nvme_cpl_is_error(cpl);
	retry = error && nvme_completion_is_retry(cpl) &&
		req->retries < spdk_nvme_retry_count;

	if (error && print_on_error) {
		nvme_qpair_print_command(qpair, &req->cmd);
		nvme_qpair_print_completion(qpair, cpl);
	}

	was_active = pqpair->tr[cpl->cid].active;
	pqpair->tr[cpl->cid].active = false;

	assert(cpl->cid == req->cmd.cid);

	if (retry) {
		req->retries++;
		nvme_pcie_qpair_submit_tracker(qpair, tr);
	} else {
		if (was_active) {
			/* Only check admin requests from different processes. */
			if (nvme_qpair_is_admin_queue(qpair) && req->pid != getpid()) {
				req_from_current_proc = false;
				nvme_pcie_qpair_insert_pending_admin_request(qpair, req, cpl);
			} else {
				if (req->cb_fn) {
					req->cb_fn(req->cb_arg, cpl);
				}
			}
		}

		if (req_from_current_proc == true) {
			nvme_free_request(req);
		}

		tr->req = NULL;

		TAILQ_REMOVE(&pqpair->outstanding_tr, tr, tq_list);
		TAILQ_INSERT_HEAD(&pqpair->free_tr, tr, tq_list);

		/*
		 * If the controller is in the middle of resetting, don't
		 *  try to submit queued requests here - let the reset logic
		 *  handle that instead.
		 */
		if (!STAILQ_EMPTY(&qpair->queued_req) &&
		    !qpair->ctrlr->is_resetting) {
			req = STAILQ_FIRST(&qpair->queued_req);
			STAILQ_REMOVE_HEAD(&qpair->queued_req, stailq);
			nvme_qpair_submit_request(qpair, req);
		}
	}
}

static void
nvme_pcie_qpair_manual_complete_tracker(struct spdk_nvme_qpair *qpair,
					struct nvme_tracker *tr, uint32_t sct, uint32_t sc, uint32_t dnr,
					bool print_on_error)
{
	struct spdk_nvme_cpl	cpl;

	memset(&cpl, 0, sizeof(cpl));
	cpl.sqid = qpair->id;
	cpl.cid = tr->cid;
	cpl.status.sct = sct;
	cpl.status.sc = sc;
	cpl.status.dnr = dnr;
	nvme_pcie_qpair_complete_tracker(qpair, tr, &cpl, print_on_error);
}

static void
nvme_pcie_qpair_abort_trackers(struct spdk_nvme_qpair *qpair, uint32_t dnr)
{
	struct nvme_pcie_qpair *pqpair = nvme_pcie_qpair(qpair);
	struct nvme_tracker *tr, *temp;

	TAILQ_FOREACH_SAFE(tr, &pqpair->outstanding_tr, tq_list, temp) {
		SPDK_ERRLOG("aborting outstanding command\n");
		nvme_pcie_qpair_manual_complete_tracker(qpair, tr, SPDK_NVME_SCT_GENERIC,
							SPDK_NVME_SC_ABORTED_BY_REQUEST, dnr, true);
	}
}

static void
nvme_pcie_admin_qpair_abort_aers(struct spdk_nvme_qpair *qpair)
{
	struct nvme_pcie_qpair	*pqpair = nvme_pcie_qpair(qpair);
	struct nvme_tracker	*tr;

	tr = TAILQ_FIRST(&pqpair->outstanding_tr);
	while (tr != NULL) {
		assert(tr->req != NULL);
		if (tr->req->cmd.opc == SPDK_NVME_OPC_ASYNC_EVENT_REQUEST) {
			nvme_pcie_qpair_manual_complete_tracker(qpair, tr,
								SPDK_NVME_SCT_GENERIC, SPDK_NVME_SC_ABORTED_SQ_DELETION, 0,
								false);
			tr = TAILQ_FIRST(&pqpair->outstanding_tr);
		} else {
			tr = TAILQ_NEXT(tr, tq_list);
		}
	}
}

static void
nvme_pcie_admin_qpair_destroy(struct spdk_nvme_qpair *qpair)
{
	nvme_pcie_admin_qpair_abort_aers(qpair);
}

static int
nvme_pcie_qpair_destroy(struct spdk_nvme_qpair *qpair)
{
	struct nvme_pcie_qpair *pqpair = nvme_pcie_qpair(qpair);

	if (nvme_qpair_is_admin_queue(qpair)) {
		nvme_pcie_admin_qpair_destroy(qpair);
	}
	if (pqpair->cmd && !pqpair->sq_in_cmb) {
		spdk_free(pqpair->cmd);
	}
	if (pqpair->cpl) {
		spdk_free(pqpair->cpl);
	}
	if (pqpair->tr) {
		spdk_free(pqpair->tr);
	}

	spdk_free(pqpair);

	return 0;
}

static void
nvme_pcie_admin_qpair_enable(struct spdk_nvme_qpair *qpair)
{
	/*
	 * Manually abort each outstanding admin command.  Do not retry
	 *  admin commands found here, since they will be left over from
	 *  a controller reset and its likely the context in which the
	 *  command was issued no longer applies.
	 */
	nvme_pcie_qpair_abort_trackers(qpair, 1 /* do not retry */);
}

static void
nvme_pcie_io_qpair_enable(struct spdk_nvme_qpair *qpair)
{
	/* Manually abort each outstanding I/O. */
	nvme_pcie_qpair_abort_trackers(qpair, 0);
}

int
nvme_pcie_qpair_enable(struct spdk_nvme_qpair *qpair)
{
	struct nvme_pcie_qpair *pqpair = nvme_pcie_qpair(qpair);

	pqpair->is_enabled = true;
	if (nvme_qpair_is_io_queue(qpair)) {
		nvme_pcie_io_qpair_enable(qpair);
	} else {
		nvme_pcie_admin_qpair_enable(qpair);
	}

	return 0;
}

static void
nvme_pcie_admin_qpair_disable(struct spdk_nvme_qpair *qpair)
{
	nvme_pcie_admin_qpair_abort_aers(qpair);
}

static void
nvme_pcie_io_qpair_disable(struct spdk_nvme_qpair *qpair)
{
}

int
nvme_pcie_qpair_disable(struct spdk_nvme_qpair *qpair)
{
	struct nvme_pcie_qpair *pqpair = nvme_pcie_qpair(qpair);

	pqpair->is_enabled = false;
	if (nvme_qpair_is_io_queue(qpair)) {
		nvme_pcie_io_qpair_disable(qpair);
	} else {
		nvme_pcie_admin_qpair_disable(qpair);
	}

	return 0;
}


int
nvme_pcie_qpair_fail(struct spdk_nvme_qpair *qpair)
{
	nvme_pcie_qpair_abort_trackers(qpair, 1 /* do not retry */);

	return 0;
}

static int
nvme_pcie_ctrlr_cmd_create_io_cq(struct spdk_nvme_ctrlr *ctrlr,
				 struct spdk_nvme_qpair *io_que, spdk_nvme_cmd_cb cb_fn,
				 void *cb_arg)
{
	struct nvme_pcie_qpair *pqpair = nvme_pcie_qpair(io_que);
	struct nvme_request *req;
	struct spdk_nvme_cmd *cmd;

	req = nvme_allocate_request_null(cb_fn, cb_arg);
	if (req == NULL) {
		return -ENOMEM;
	}

	cmd = &req->cmd;
	cmd->opc = SPDK_NVME_OPC_CREATE_IO_CQ;

	/*
	 * TODO: create a create io completion queue command data
	 *  structure.
	 */
	cmd->cdw10 = ((io_que->num_entries - 1) << 16) | io_que->id;
	/*
	 * 0x2 = interrupts enabled
	 * 0x1 = physically contiguous
	 */
	cmd->cdw11 = 0x1;
	cmd->dptr.prp.prp1 = pqpair->cpl_bus_addr;

	return nvme_ctrlr_submit_admin_request(ctrlr, req);
}

static int
nvme_pcie_ctrlr_cmd_create_io_sq(struct spdk_nvme_ctrlr *ctrlr,
				 struct spdk_nvme_qpair *io_que, spdk_nvme_cmd_cb cb_fn, void *cb_arg)
{
	struct nvme_pcie_qpair *pqpair = nvme_pcie_qpair(io_que);
	struct nvme_request *req;
	struct spdk_nvme_cmd *cmd;

	req = nvme_allocate_request_null(cb_fn, cb_arg);
	if (req == NULL) {
		return -ENOMEM;
	}

	cmd = &req->cmd;
	cmd->opc = SPDK_NVME_OPC_CREATE_IO_SQ;

	/*
	 * TODO: create a create io submission queue command data
	 *  structure.
	 */
	cmd->cdw10 = ((io_que->num_entries - 1) << 16) | io_que->id;
	/* 0x1 = physically contiguous */
	cmd->cdw11 = (io_que->id << 16) | (io_que->qprio << 1) | 0x1;
	cmd->dptr.prp.prp1 = pqpair->cmd_bus_addr;

	return nvme_ctrlr_submit_admin_request(ctrlr, req);
}

static int
nvme_pcie_ctrlr_cmd_delete_io_cq(struct spdk_nvme_ctrlr *ctrlr, struct spdk_nvme_qpair *qpair,
				 spdk_nvme_cmd_cb cb_fn, void *cb_arg)
{
	struct nvme_request *req;
	struct spdk_nvme_cmd *cmd;

	req = nvme_allocate_request_null(cb_fn, cb_arg);
	if (req == NULL) {
		return -ENOMEM;
	}

	cmd = &req->cmd;
	cmd->opc = SPDK_NVME_OPC_DELETE_IO_CQ;
	cmd->cdw10 = qpair->id;

	return nvme_ctrlr_submit_admin_request(ctrlr, req);
}

static int
nvme_pcie_ctrlr_cmd_delete_io_sq(struct spdk_nvme_ctrlr *ctrlr, struct spdk_nvme_qpair *qpair,
				 spdk_nvme_cmd_cb cb_fn, void *cb_arg)
{
	struct nvme_request *req;
	struct spdk_nvme_cmd *cmd;

	req = nvme_allocate_request_null(cb_fn, cb_arg);
	if (req == NULL) {
		return -ENOMEM;
	}

	cmd = &req->cmd;
	cmd->opc = SPDK_NVME_OPC_DELETE_IO_SQ;
	cmd->cdw10 = qpair->id;

	return nvme_ctrlr_submit_admin_request(ctrlr, req);
}

static int
_nvme_pcie_ctrlr_create_io_qpair(struct spdk_nvme_ctrlr *ctrlr, struct spdk_nvme_qpair *qpair,
				 uint16_t qid)
{
	struct nvme_completion_poll_status	status;
	int					rc;

	status.done = false;
	rc = nvme_pcie_ctrlr_cmd_create_io_cq(ctrlr, qpair, nvme_completion_poll_cb, &status);
	if (rc != 0) {
		return rc;
	}

	while (status.done == false) {
		spdk_nvme_qpair_process_completions(ctrlr->adminq, 0);
	}
	if (spdk_nvme_cpl_is_error(&status.cpl)) {
		SPDK_ERRLOG("nvme_create_io_cq failed!\n");
		return -1;
	}

	status.done = false;
	rc = nvme_pcie_ctrlr_cmd_create_io_sq(qpair->ctrlr, qpair, nvme_completion_poll_cb, &status);
	if (rc != 0) {
		return rc;
	}

	while (status.done == false) {
		spdk_nvme_qpair_process_completions(ctrlr->adminq, 0);
	}
	if (spdk_nvme_cpl_is_error(&status.cpl)) {
		SPDK_ERRLOG("nvme_create_io_sq failed!\n");
		/* Attempt to delete the completion queue */
		status.done = false;
		rc = nvme_pcie_ctrlr_cmd_delete_io_cq(qpair->ctrlr, qpair, nvme_completion_poll_cb, &status);
		if (rc != 0) {
			return -1;
		}
		while (status.done == false) {
			spdk_nvme_qpair_process_completions(ctrlr->adminq, 0);
		}
		return -1;
	}

	nvme_pcie_qpair_reset(qpair);

	return 0;
}

struct spdk_nvme_qpair *
nvme_pcie_ctrlr_create_io_qpair(struct spdk_nvme_ctrlr *ctrlr, uint16_t qid,
				enum spdk_nvme_qprio qprio)
{
	struct nvme_pcie_qpair *pqpair;
	struct spdk_nvme_qpair *qpair;
	uint32_t num_entries;
	int rc;

	assert(ctrlr != NULL);

	pqpair = spdk_zmalloc(sizeof(*pqpair), 64, NULL);
	if (pqpair == NULL) {
		return NULL;
	}

	qpair = &pqpair->qpair;

	/*
	 * NVMe spec sets a hard limit of 64K max entries, but
	 *  devices may specify a smaller limit, so we need to check
	 *  the MQES field in the capabilities register.
	 */
	num_entries = nvme_min(NVME_IO_ENTRIES, ctrlr->cap.bits.mqes + 1);

	/* Also should choose minmal between original and the value passed by users */
	num_entries = nvme_min(num_entries, ctrlr->opts.queue_size);

	rc = nvme_qpair_construct(qpair, qid, num_entries, ctrlr, qprio);
	if (rc != 0) {
		nvme_pcie_qpair_destroy(qpair);
		return NULL;
	}

	rc = _nvme_pcie_ctrlr_create_io_qpair(ctrlr, qpair, qid);

	if (rc != 0) {
		SPDK_ERRLOG("I/O queue creation failed\n");
		nvme_pcie_qpair_destroy(qpair);
		return NULL;
	}

	return qpair;
}

int
nvme_pcie_ctrlr_reinit_io_qpair(struct spdk_nvme_ctrlr *ctrlr, struct spdk_nvme_qpair *qpair)
{
	return _nvme_pcie_ctrlr_create_io_qpair(ctrlr, qpair, qpair->id);
}

int
nvme_pcie_ctrlr_delete_io_qpair(struct spdk_nvme_ctrlr *ctrlr, struct spdk_nvme_qpair *qpair)
{
	struct nvme_completion_poll_status status;
	int rc;

	assert(ctrlr != NULL);

	if (ctrlr->is_removed) {
		goto free;
	}

	/* Delete the I/O submission queue and then the completion queue */

	status.done = false;
	rc = nvme_pcie_ctrlr_cmd_delete_io_sq(ctrlr, qpair, nvme_completion_poll_cb, &status);
	if (rc != 0) {
		return rc;
	}
	while (status.done == false) {
		spdk_nvme_qpair_process_completions(ctrlr->adminq, 0);
	}
	if (spdk_nvme_cpl_is_error(&status.cpl)) {
		return -1;
	}

	status.done = false;
	rc = nvme_pcie_ctrlr_cmd_delete_io_cq(ctrlr, qpair, nvme_completion_poll_cb, &status);
	if (rc != 0) {
		return rc;
	}
	while (status.done == false) {
		spdk_nvme_qpair_process_completions(ctrlr->adminq, 0);
	}
	if (spdk_nvme_cpl_is_error(&status.cpl)) {
		return -1;
	}

free:
	nvme_pcie_qpair_destroy(qpair);
	return 0;
}

static void
nvme_pcie_fail_request_bad_vtophys(struct spdk_nvme_qpair *qpair, struct nvme_tracker *tr)
{
	/*
	 * Bad vtophys translation, so abort this request and return
	 *  immediately.
	 */
	nvme_pcie_qpair_manual_complete_tracker(qpair, tr, SPDK_NVME_SCT_GENERIC,
						SPDK_NVME_SC_INVALID_FIELD,
						1 /* do not retry */, true);
}

/**
 * Build PRP list describing physically contiguous payload buffer.
 */
static int
nvme_pcie_qpair_build_contig_request(struct spdk_nvme_qpair *qpair, struct nvme_request *req,
				     struct nvme_tracker *tr)
{
	uint64_t phys_addr;
	void *seg_addr;
	uint32_t nseg, cur_nseg, modulo, unaligned;
	void *md_payload;
	void *payload = req->payload.u.contig + req->payload_offset;

	phys_addr = spdk_vtophys(payload);
	if (phys_addr == SPDK_VTOPHYS_ERROR) {
		nvme_pcie_fail_request_bad_vtophys(qpair, tr);
		return -1;
	}
	nseg = req->payload_size >> nvme_u32log2(PAGE_SIZE);
	modulo = req->payload_size & (PAGE_SIZE - 1);
	unaligned = phys_addr & (PAGE_SIZE - 1);
	if (modulo || unaligned) {
		nseg += 1 + ((modulo + unaligned - 1) >> nvme_u32log2(PAGE_SIZE));
	}

	if (req->payload.md) {
		md_payload = req->payload.md + req->md_offset;
		tr->req->cmd.mptr = spdk_vtophys(md_payload);
		if (tr->req->cmd.mptr == SPDK_VTOPHYS_ERROR) {
			nvme_pcie_fail_request_bad_vtophys(qpair, tr);
			return -1;
		}
	}

	tr->req->cmd.psdt = SPDK_NVME_PSDT_PRP;
	tr->req->cmd.dptr.prp.prp1 = phys_addr;
	if (nseg == 2) {
		seg_addr = payload + PAGE_SIZE - unaligned;
		tr->req->cmd.dptr.prp.prp2 = spdk_vtophys(seg_addr);
	} else if (nseg > 2) {
		cur_nseg = 1;
		tr->req->cmd.dptr.prp.prp2 = (uint64_t)tr->prp_sgl_bus_addr;
		while (cur_nseg < nseg) {
			seg_addr = payload + cur_nseg * PAGE_SIZE - unaligned;
			phys_addr = spdk_vtophys(seg_addr);
			if (phys_addr == SPDK_VTOPHYS_ERROR) {
				nvme_pcie_fail_request_bad_vtophys(qpair, tr);
				return -1;
			}
			tr->u.prp[cur_nseg - 1] = phys_addr;
			cur_nseg++;
		}
	}

	return 0;
}

/**
 * Build SGL list describing scattered payload buffer.
 */
static int
nvme_pcie_qpair_build_hw_sgl_request(struct spdk_nvme_qpair *qpair, struct nvme_request *req,
				     struct nvme_tracker *tr)
{
	int rc;
	void *virt_addr;
	uint64_t phys_addr;
	uint32_t remaining_transfer_len, length;
	struct spdk_nvme_sgl_descriptor *sgl;
	uint32_t nseg = 0;

	/*
	 * Build scattered payloads.
	 */
	assert(req->payload_size != 0);
	assert(req->payload.type == NVME_PAYLOAD_TYPE_SGL);
	assert(req->payload.u.sgl.reset_sgl_fn != NULL);
	assert(req->payload.u.sgl.next_sge_fn != NULL);
	req->payload.u.sgl.reset_sgl_fn(req->payload.u.sgl.cb_arg, req->payload_offset);

	sgl = tr->u.sgl;
	req->cmd.psdt = SPDK_NVME_PSDT_SGL_MPTR_SGL;
	req->cmd.dptr.sgl1.unkeyed.subtype = 0;

	remaining_transfer_len = req->payload_size;

	while (remaining_transfer_len > 0) {
		if (nseg >= NVME_MAX_SGL_DESCRIPTORS) {
			nvme_pcie_fail_request_bad_vtophys(qpair, tr);
			return -1;
		}

		rc = req->payload.u.sgl.next_sge_fn(req->payload.u.sgl.cb_arg, &virt_addr, &length);
		if (rc) {
			nvme_pcie_fail_request_bad_vtophys(qpair, tr);
			return -1;
		}

		phys_addr = spdk_vtophys(virt_addr);
		if (phys_addr == SPDK_VTOPHYS_ERROR) {
			nvme_pcie_fail_request_bad_vtophys(qpair, tr);
			return -1;
		}

		length = nvme_min(remaining_transfer_len, length);
		remaining_transfer_len -= length;

		sgl->unkeyed.type = SPDK_NVME_SGL_TYPE_DATA_BLOCK;
		sgl->unkeyed.length = length;
		sgl->address = phys_addr;
		sgl->unkeyed.subtype = 0;

		sgl++;
		nseg++;
	}

	if (nseg == 1) {
		/*
		 * The whole transfer can be described by a single SGL descriptor.
		 *  Use the special case described by the spec where SGL1's type is Data Block.
		 *  This means the SGL in the tracker is not used at all, so copy the first (and only)
		 *  SGL element into SGL1.
		 */
		req->cmd.dptr.sgl1.unkeyed.type = SPDK_NVME_SGL_TYPE_DATA_BLOCK;
		req->cmd.dptr.sgl1.address = tr->u.sgl[0].address;
		req->cmd.dptr.sgl1.unkeyed.length = tr->u.sgl[0].unkeyed.length;
	} else {
		/* For now we can only support 1 SGL segment in NVMe controller */
		req->cmd.dptr.sgl1.unkeyed.type = SPDK_NVME_SGL_TYPE_LAST_SEGMENT;
		req->cmd.dptr.sgl1.address = tr->prp_sgl_bus_addr;
		req->cmd.dptr.sgl1.unkeyed.length = nseg * sizeof(struct spdk_nvme_sgl_descriptor);
	}

	return 0;
}

/**
 * Build PRP list describing scattered payload buffer.
 */
static int
nvme_pcie_qpair_build_prps_sgl_request(struct spdk_nvme_qpair *qpair, struct nvme_request *req,
				       struct nvme_tracker *tr)
{
	int rc;
	void *virt_addr;
	uint64_t phys_addr;
	uint32_t data_transferred, remaining_transfer_len, length;
	uint32_t nseg, cur_nseg, total_nseg, last_nseg, modulo, unaligned;
	uint32_t sge_count = 0;
	uint64_t prp2 = 0;

	/*
	 * Build scattered payloads.
	 */
	assert(req->payload.type == NVME_PAYLOAD_TYPE_SGL);
	assert(req->payload.u.sgl.reset_sgl_fn != NULL);
	req->payload.u.sgl.reset_sgl_fn(req->payload.u.sgl.cb_arg, req->payload_offset);

	remaining_transfer_len = req->payload_size;
	total_nseg = 0;
	last_nseg = 0;

	while (remaining_transfer_len > 0) {
		assert(req->payload.u.sgl.next_sge_fn != NULL);
		rc = req->payload.u.sgl.next_sge_fn(req->payload.u.sgl.cb_arg, &virt_addr, &length);
		if (rc) {
			nvme_pcie_fail_request_bad_vtophys(qpair, tr);
			return -1;
		}

		phys_addr = spdk_vtophys(virt_addr);
		if (phys_addr == SPDK_VTOPHYS_ERROR) {
			nvme_pcie_fail_request_bad_vtophys(qpair, tr);
			return -1;
		}

		/* Confirm that this sge is prp compatible. */
		if (phys_addr & 0x3 ||
		    (length < remaining_transfer_len && ((phys_addr + length) & (PAGE_SIZE - 1)))) {
			nvme_pcie_fail_request_bad_vtophys(qpair, tr);
			return -1;
		}

		data_transferred = nvme_min(remaining_transfer_len, length);

		nseg = data_transferred >> nvme_u32log2(PAGE_SIZE);
		modulo = data_transferred & (PAGE_SIZE - 1);
		unaligned = phys_addr & (PAGE_SIZE - 1);
		if (modulo || unaligned) {
			nseg += 1 + ((modulo + unaligned - 1) >> nvme_u32log2(PAGE_SIZE));
		}

		if (total_nseg == 0) {
			req->cmd.psdt = SPDK_NVME_PSDT_PRP;
			req->cmd.dptr.prp.prp1 = phys_addr;
			phys_addr -= unaligned;
		}

		total_nseg += nseg;
		sge_count++;
		remaining_transfer_len -= data_transferred;

		if (total_nseg == 2) {
			if (sge_count == 1)
				tr->req->cmd.dptr.prp.prp2 = phys_addr + PAGE_SIZE;
			else if (sge_count == 2)
				tr->req->cmd.dptr.prp.prp2 = phys_addr;
			/* save prp2 value */
			prp2 = tr->req->cmd.dptr.prp.prp2;
		} else if (total_nseg > 2) {
			if (sge_count == 1)
				cur_nseg = 1;
			else
				cur_nseg = 0;

			tr->req->cmd.dptr.prp.prp2 = (uint64_t)tr->prp_sgl_bus_addr;
			while (cur_nseg < nseg) {
				if (prp2) {
					tr->u.prp[0] = prp2;
					tr->u.prp[last_nseg + 1] = phys_addr + cur_nseg * PAGE_SIZE;
				} else
					tr->u.prp[last_nseg] = phys_addr + cur_nseg * PAGE_SIZE;

				last_nseg++;
				cur_nseg++;
			}
		}
	}

	return 0;
}

static inline bool
nvme_pcie_qpair_check_enabled(struct spdk_nvme_qpair *qpair)
{
	struct nvme_pcie_qpair *pqpair = nvme_pcie_qpair(qpair);

	if (!pqpair->is_enabled &&
	    !qpair->ctrlr->is_resetting) {
		nvme_qpair_enable(qpair);
	}
	return pqpair->is_enabled;
}

int
nvme_pcie_qpair_submit_request(struct spdk_nvme_qpair *qpair, struct nvme_request *req)
{
	struct nvme_tracker	*tr;
	int			rc = 0;
	struct spdk_nvme_ctrlr	*ctrlr = qpair->ctrlr;
	struct nvme_pcie_qpair	*pqpair = nvme_pcie_qpair(qpair);

	nvme_pcie_qpair_check_enabled(qpair);

	if (nvme_qpair_is_admin_queue(qpair)) {
		pthread_mutex_lock(&ctrlr->ctrlr_lock);
	}

	tr = TAILQ_FIRST(&pqpair->free_tr);

	if (tr == NULL || !pqpair->is_enabled) {
		/*
		 * No tracker is available, or the qpair is disabled due to
		 *  an in-progress controller-level reset.
		 *
		 * Put the request on the qpair's request queue to be
		 *  processed when a tracker frees up via a command
		 *  completion or when the controller reset is
		 *  completed.
		 */
		STAILQ_INSERT_TAIL(&qpair->queued_req, req, stailq);
		goto exit;
	}

	TAILQ_REMOVE(&pqpair->free_tr, tr, tq_list); /* remove tr from free_tr */
	TAILQ_INSERT_HEAD(&pqpair->outstanding_tr, tr, tq_list);
	tr->req = req;
	req->cmd.cid = tr->cid;

	req->t0 = spdk_get_ticks() + (spdk_get_ticks_hz() * qpair->ctrlr->opts.nvme_io_timeout);

	if (req->payload_size == 0) {
		/* Null payload - leave PRP fields zeroed */
		rc = 0;
	} else if (req->payload.type == NVME_PAYLOAD_TYPE_CONTIG) {
		rc = nvme_pcie_qpair_build_contig_request(qpair, req, tr);
	} else if (req->payload.type == NVME_PAYLOAD_TYPE_SGL) {
		if (ctrlr->flags & SPDK_NVME_CTRLR_SGL_SUPPORTED) {
			rc = nvme_pcie_qpair_build_hw_sgl_request(qpair, req, tr);
		} else {
			rc = nvme_pcie_qpair_build_prps_sgl_request(qpair, req, tr);
		}
	} else {
		assert(0);
		nvme_pcie_fail_request_bad_vtophys(qpair, tr);
		rc = -EINVAL;
	}

	if (rc < 0) {
		goto exit;
	}

	nvme_pcie_qpair_submit_tracker(qpair, tr);

exit:
	if (nvme_qpair_is_admin_queue(qpair)) {
		pthread_mutex_unlock(&ctrlr->ctrlr_lock);
	}

	return rc;
}

int32_t
nvme_pcie_qpair_process_completions(struct spdk_nvme_qpair *qpair, uint32_t max_completions)
{
	struct nvme_pcie_qpair	*pqpair = nvme_pcie_qpair(qpair);
	struct nvme_pcie_ctrlr	*pctrlr = nvme_pcie_ctrlr(qpair->ctrlr);
	struct nvme_tracker	*tr;
	struct spdk_nvme_cpl	*cpl;
	uint32_t		 num_completions = 0;
	struct spdk_nvme_ctrlr	*ctrlr = qpair->ctrlr;

	if (!nvme_pcie_qpair_check_enabled(qpair)) {
		/*
		 * qpair is not enabled, likely because a controller reset is
		 *  is in progress.  Ignore the interrupt - any I/O that was
		 *  associated with this interrupt will get retried when the
		 *  reset is complete.
		 */
		return 0;
	}

	if (nvme_qpair_is_admin_queue(qpair)) {
		pthread_mutex_lock(&ctrlr->ctrlr_lock);
	}

	if (max_completions == 0 || (max_completions > (qpair->num_entries - 1U))) {

		/*
		 * max_completions == 0 means unlimited, but complete at most one
		 * queue depth batch of I/O at a time so that the completion
		 * queue doorbells don't wrap around.
		 */
		max_completions = qpair->num_entries - 1;
	}

	while (1) {
		cpl = &pqpair->cpl[pqpair->cq_head];

		if (cpl->status.p != pqpair->phase)
			break;

		tr = &pqpair->tr[cpl->cid];

		if (tr->active) {
			nvme_pcie_qpair_complete_tracker(qpair, tr, cpl, true);
		} else {
			SPDK_ERRLOG("cpl does not map to outstanding cmd\n");
			nvme_qpair_print_completion(qpair, cpl);
			assert(0);
		}

		if (++pqpair->cq_head == qpair->num_entries) {
			pqpair->cq_head = 0;
			pqpair->phase = !pqpair->phase;
		}

		if (++num_completions == max_completions) {
			break;
		}
	}

	if (num_completions > 0) {
		g_thread_mmio_ctrlr = pctrlr;
		spdk_mmio_write_4(pqpair->cq_hdbl, pqpair->cq_head);
		g_thread_mmio_ctrlr = NULL;
	}

	/* Before returning, complete any pending admin request. */
	if (nvme_qpair_is_admin_queue(qpair)) {
		nvme_pcie_qpair_complete_pending_admin_request(qpair);

		pthread_mutex_unlock(&ctrlr->ctrlr_lock);
	}

	if (qpair->ctrlr->state == NVME_CTRLR_STATE_READY) {
		if (qpair->ctrlr->timeout_cb_fn) {
			/*
			 * User registered for timeout callback
			 */
			nvme_pcie_qpair_check_timeout(qpair);
		}
	}

	return num_completions;
}

void
nvme_pcie_qpair_check_timeout(struct spdk_nvme_qpair *qpair)
{
	uint64_t t02;
	struct nvme_tracker *tr;
	struct nvme_request *req;
	struct nvme_pcie_qpair  *pqpair = nvme_pcie_qpair(qpair);

	if (!TAILQ_EMPTY(&pqpair->outstanding_tr)) {

		/*
		 * qpair could be either for normal i/o or for admin command. If qpair is admin
		 * and request is SPDK_NVME_OPC_ASYNC_EVENT_REQUEST, skip to next previous.
		 */

		tr = TAILQ_LAST(&pqpair->outstanding_tr, nvme_outstanding_tr_head);
		while (tr->req->cmd.opc == SPDK_NVME_OPC_ASYNC_EVENT_REQUEST) {

			/* qpair is for admin request */

			tr = TAILQ_PREV(tr, nvme_outstanding_tr_head, tq_list);
			if (!tr) {
				/*
				 * All request were AER
				 */
				return;
			}
		}

		req = tr->req;
		t02 = spdk_get_ticks();
		if (req->t0 <= t02) {

			/*
			 * Request has timed out. This could be i/o or admin request.
			 * Call the registered timeout function for user to take action.
			 */

			qpair->ctrlr->timeout_cb_fn(qpair->ctrlr, qpair);
		}
	}
}<|MERGE_RESOLUTION|>--- conflicted
+++ resolved
@@ -34,16 +34,12 @@
 /*
  * NVMe over PCIe transport
  */
-<<<<<<< HEAD
 #include <rte_cycles.h>
-=======
-
 #include <sys/mman.h>
 #include <signal.h>
 #include <sys/syscall.h>
 #include <sys/types.h>
 
->>>>>>> 050802cd
 #include "nvme_internal.h"
 
 #define NVME_ADMIN_ENTRIES	(128)
@@ -185,10 +181,8 @@
 	uint64_t cpl_bus_addr;
 };
 
-<<<<<<< HEAD
 void
 nvme_pcie_qpair_check_timeout(struct spdk_nvme_qpair *qpair);
-=======
 static int nvme_pcie_qpair_destroy(struct spdk_nvme_qpair *qpair);
 
 __thread struct nvme_pcie_ctrlr *g_thread_mmio_ctrlr = NULL;
@@ -233,7 +227,6 @@
 	sa.sa_flags = SA_SIGINFO;
 	sigaction(SIGBUS, &sa, NULL);
 }
->>>>>>> 050802cd
 
 static inline struct nvme_pcie_ctrlr *
 nvme_pcie_ctrlr(struct spdk_nvme_ctrlr *ctrlr)
