/*-
 *   BSD LICENSE
 *
 *   Copyright (c) Intel Corporation.
 *   All rights reserved.
 *
 *   Redistribution and use in source and binary forms, with or without
 *   modification, are permitted provided that the following conditions
 *   are met:
 *
 *     * Redistributions of source code must retain the above copyright
 *       notice, this list of conditions and the following disclaimer.
 *     * Redistributions in binary form must reproduce the above copyright
 *       notice, this list of conditions and the following disclaimer in
 *       the documentation and/or other materials provided with the
 *       distribution.
 *     * Neither the name of Intel Corporation nor the names of its
 *       contributors may be used to endorse or promote products derived
 *       from this software without specific prior written permission.
 *
 *   THIS SOFTWARE IS PROVIDED BY THE COPYRIGHT HOLDERS AND CONTRIBUTORS
 *   "AS IS" AND ANY EXPRESS OR IMPLIED WARRANTIES, INCLUDING, BUT NOT
 *   LIMITED TO, THE IMPLIED WARRANTIES OF MERCHANTABILITY AND FITNESS FOR
 *   A PARTICULAR PURPOSE ARE DISCLAIMED. IN NO EVENT SHALL THE COPYRIGHT
 *   OWNER OR CONTRIBUTORS BE LIABLE FOR ANY DIRECT, INDIRECT, INCIDENTAL,
 *   SPECIAL, EXEMPLARY, OR CONSEQUENTIAL DAMAGES (INCLUDING, BUT NOT
 *   LIMITED TO, PROCUREMENT OF SUBSTITUTE GOODS OR SERVICES; LOSS OF USE,
 *   DATA, OR PROFITS; OR BUSINESS INTERRUPTION) HOWEVER CAUSED AND ON ANY
 *   THEORY OF LIABILITY, WHETHER IN CONTRACT, STRICT LIABILITY, OR TORT
 *   (INCLUDING NEGLIGENCE OR OTHERWISE) ARISING IN ANY WAY OUT OF THE USE
 *   OF THIS SOFTWARE, EVEN IF ADVISED OF THE POSSIBILITY OF SUCH DAMAGE.
 */

/*
 * NVMe over PCIe transport
 */
#include <rte_cycles.h>
#include "nvme_internal.h"

#define NVME_ADMIN_ENTRIES	(128)
#define NVME_ADMIN_TRACKERS	(64)

/*
 * NVME_IO_ENTRIES defines the size of an I/O qpair's submission and completion
 *  queues, while NVME_IO_TRACKERS defines the maximum number of I/O that we
 *  will allow outstanding on an I/O qpair at any time.  The only advantage in
 *  having IO_ENTRIES > IO_TRACKERS is for debugging purposes - when dumping
 *  the contents of the submission and completion queues, it will show a longer
 *  history of data.
 */
#define NVME_IO_ENTRIES		(256)
#define NVME_IO_TRACKERS	(128)

/*
 * NVME_MAX_SGL_DESCRIPTORS defines the maximum number of descriptors in one SGL
 *  segment.
 */
#define NVME_MAX_SGL_DESCRIPTORS	(253)

#define NVME_MAX_PRP_LIST_ENTRIES	(506)

/*
 * For commands requiring more than 2 PRP entries, one PRP will be
 *  embedded in the command (prp1), and the rest of the PRP entries
 *  will be in a list pointed to by the command (prp2).  This means
 *  that real max number of PRP entries we support is 506+1, which
 *  results in a max xfer size of 506*PAGE_SIZE.
 */
#define NVME_MAX_XFER_SIZE	NVME_MAX_PRP_LIST_ENTRIES * PAGE_SIZE

struct nvme_pcie_enum_ctx {
	spdk_nvme_probe_cb probe_cb;
	void *cb_ctx;
};

/* PCIe transport extensions for spdk_nvme_ctrlr */
struct nvme_pcie_ctrlr {
	struct spdk_nvme_ctrlr ctrlr;

	/** NVMe MMIO register space */
	volatile struct spdk_nvme_registers *regs;

	/* BAR mapping address which contains controller memory buffer */
	void *cmb_bar_virt_addr;

	/* BAR physical address which contains controller memory buffer */
	uint64_t cmb_bar_phys_addr;

	/* Controller memory buffer size in Bytes */
	uint64_t cmb_size;

	/* Current offset of controller memory buffer */
	uint64_t cmb_current_offset;

	/** stride in uint32_t units between doorbell registers (1 = 4 bytes, 2 = 8 bytes, ...) */
	uint32_t doorbell_stride_u32;

	/* Opaque handle to associated PCI device. */
	struct spdk_pci_device *devhandle;
};

struct nvme_tracker {
	TAILQ_ENTRY(nvme_tracker)       tq_list;

	struct nvme_request		*req;
	uint16_t			cid;

	uint16_t			rsvd1: 15;
	uint16_t			active: 1;

	uint32_t			rsvd2;

	uint64_t			prp_sgl_bus_addr;

	union {
		uint64_t			prp[NVME_MAX_PRP_LIST_ENTRIES];
		struct spdk_nvme_sgl_descriptor	sgl[NVME_MAX_SGL_DESCRIPTORS];
	} u;

	uint64_t			rsvd3;
};
/*
 * struct nvme_tracker must be exactly 4K so that the prp[] array does not cross a page boundary
 * and so that there is no padding required to meet alignment requirements.
 */
SPDK_STATIC_ASSERT(sizeof(struct nvme_tracker) == 4096, "nvme_tracker is not 4K");
SPDK_STATIC_ASSERT((offsetof(struct nvme_tracker, u.sgl) & 7) == 0, "SGL must be Qword aligned");

/* PCIe transport extensions for spdk_nvme_qpair */
struct nvme_pcie_qpair {
	/* Submission queue tail doorbell */
	volatile uint32_t *sq_tdbl;

	/* Completion queue head doorbell */
	volatile uint32_t *cq_hdbl;

	/* Submission queue */
	struct spdk_nvme_cmd *cmd;

	/* Completion queue */
	struct spdk_nvme_cpl *cpl;

	TAILQ_HEAD(, nvme_tracker) free_tr;
	TAILQ_HEAD(nvme_outstanding_tr_head, nvme_tracker) outstanding_tr;

	/* Array of trackers indexed by command ID. */
	struct nvme_tracker *tr;

	uint16_t sq_tail;
	uint16_t cq_head;

	uint8_t phase;

	bool is_enabled;

	/*
	 * Base qpair structure.
	 * This is located after the hot data in this structure so that the important parts of
	 * nvme_pcie_qpair are in the same cache line.
	 */
	struct spdk_nvme_qpair qpair;

	/*
	 * Fields below this point should not be touched on the normal I/O path.
	 */

	bool sq_in_cmb;

	uint64_t cmd_bus_addr;
	uint64_t cpl_bus_addr;
};

void
nvme_pcie_qpair_check_timeout(struct spdk_nvme_qpair *qpair);

static inline struct nvme_pcie_ctrlr *
nvme_pcie_ctrlr(struct spdk_nvme_ctrlr *ctrlr)
{
	assert(ctrlr->transport == SPDK_NVME_TRANSPORT_PCIE);
	return (struct nvme_pcie_ctrlr *)((uintptr_t)ctrlr - offsetof(struct nvme_pcie_ctrlr, ctrlr));
}

static inline struct nvme_pcie_qpair *
nvme_pcie_qpair(struct spdk_nvme_qpair *qpair)
{
	assert(qpair->transport == SPDK_NVME_TRANSPORT_PCIE);
	return (struct nvme_pcie_qpair *)((uintptr_t)qpair - offsetof(struct nvme_pcie_qpair, qpair));
}

int
nvme_pcie_ctrlr_get_pci_id(struct spdk_nvme_ctrlr *ctrlr, struct spdk_pci_id *pci_id)
{
	assert(ctrlr != NULL);
	assert(pci_id != NULL);

	*pci_id = ctrlr->probe_info.pci_id;

	return 0;
}

static volatile void *
nvme_pcie_reg_addr(struct spdk_nvme_ctrlr *ctrlr, uint32_t offset)
{
	struct nvme_pcie_ctrlr *pctrlr = nvme_pcie_ctrlr(ctrlr);

	return (volatile void *)((uintptr_t)pctrlr->regs + offset);
}

int
nvme_pcie_ctrlr_set_reg_4(struct spdk_nvme_ctrlr *ctrlr, uint32_t offset, uint32_t value)
{
	assert(offset <= sizeof(struct spdk_nvme_registers) - 4);
	spdk_mmio_write_4(nvme_pcie_reg_addr(ctrlr, offset), value);
	return 0;
}

int
nvme_pcie_ctrlr_set_reg_8(struct spdk_nvme_ctrlr *ctrlr, uint32_t offset, uint64_t value)
{
	assert(offset <= sizeof(struct spdk_nvme_registers) - 8);
	spdk_mmio_write_8(nvme_pcie_reg_addr(ctrlr, offset), value);
	return 0;
}

int
nvme_pcie_ctrlr_get_reg_4(struct spdk_nvme_ctrlr *ctrlr, uint32_t offset, uint32_t *value)
{
	assert(offset <= sizeof(struct spdk_nvme_registers) - 4);
	assert(value != NULL);
	*value = spdk_mmio_read_4(nvme_pcie_reg_addr(ctrlr, offset));
	return 0;
}

int
nvme_pcie_ctrlr_get_reg_8(struct spdk_nvme_ctrlr *ctrlr, uint32_t offset, uint64_t *value)
{
	assert(offset <= sizeof(struct spdk_nvme_registers) - 8);
	assert(value != NULL);
	*value = spdk_mmio_read_8(nvme_pcie_reg_addr(ctrlr, offset));
	return 0;
}

static int
nvme_pcie_ctrlr_set_asq(struct nvme_pcie_ctrlr *pctrlr, uint64_t value)
{
	return nvme_pcie_ctrlr_set_reg_8(&pctrlr->ctrlr, offsetof(struct spdk_nvme_registers, asq),
					 value);
}

static int
nvme_pcie_ctrlr_set_acq(struct nvme_pcie_ctrlr *pctrlr, uint64_t value)
{
	return nvme_pcie_ctrlr_set_reg_8(&pctrlr->ctrlr, offsetof(struct spdk_nvme_registers, acq),
					 value);
}

static int
nvme_pcie_ctrlr_set_aqa(struct nvme_pcie_ctrlr *pctrlr, const union spdk_nvme_aqa_register *aqa)
{
	return nvme_pcie_ctrlr_set_reg_4(&pctrlr->ctrlr, offsetof(struct spdk_nvme_registers, aqa.raw),
					 aqa->raw);
}

static int
nvme_pcie_ctrlr_get_cmbloc(struct nvme_pcie_ctrlr *pctrlr, union spdk_nvme_cmbloc_register *cmbloc)
{
	return nvme_pcie_ctrlr_get_reg_4(&pctrlr->ctrlr, offsetof(struct spdk_nvme_registers, cmbloc.raw),
					 &cmbloc->raw);
}

static int
nvme_pcie_ctrlr_get_cmbsz(struct nvme_pcie_ctrlr *pctrlr, union spdk_nvme_cmbsz_register *cmbsz)
{
	return nvme_pcie_ctrlr_get_reg_4(&pctrlr->ctrlr, offsetof(struct spdk_nvme_registers, cmbsz.raw),
					 &cmbsz->raw);
}

uint32_t
nvme_pcie_ctrlr_get_max_xfer_size(struct spdk_nvme_ctrlr *ctrlr)
{
	return NVME_MAX_XFER_SIZE;
}

static void
nvme_pcie_ctrlr_map_cmb(struct nvme_pcie_ctrlr *pctrlr)
{
	int rc;
	void *addr;
	uint32_t bir;
	union spdk_nvme_cmbsz_register cmbsz;
	union spdk_nvme_cmbloc_register cmbloc;
	uint64_t size, unit_size, offset, bar_size, bar_phys_addr;

	if (nvme_pcie_ctrlr_get_cmbsz(pctrlr, &cmbsz) ||
	    nvme_pcie_ctrlr_get_cmbloc(pctrlr, &cmbloc)) {
		SPDK_ERRLOG("get registers failed\n");
		goto exit;
	}

	if (!cmbsz.bits.sz)
		goto exit;

	bir = cmbloc.bits.bir;
	/* Values 0 2 3 4 5 are valid for BAR */
	if (bir > 5 || bir == 1)
		goto exit;

	/* unit size for 4KB/64KB/1MB/16MB/256MB/4GB/64GB */
	unit_size = (uint64_t)1 << (12 + 4 * cmbsz.bits.szu);
	/* controller memory buffer size in Bytes */
	size = unit_size * cmbsz.bits.sz;
	/* controller memory buffer offset from BAR in Bytes */
	offset = unit_size * cmbloc.bits.ofst;

	rc = spdk_pci_device_map_bar(pctrlr->devhandle, bir, &addr,
				     &bar_phys_addr, &bar_size);
	if ((rc != 0) || addr == NULL) {
		goto exit;
	}

	if (offset > bar_size) {
		goto exit;
	}

	if (size > bar_size - offset) {
		goto exit;
	}

	pctrlr->cmb_bar_virt_addr = addr;
	pctrlr->cmb_bar_phys_addr = bar_phys_addr;
	pctrlr->cmb_size = size;
	pctrlr->cmb_current_offset = offset;

	if (!cmbsz.bits.sqs) {
		pctrlr->ctrlr.opts.use_cmb_sqs = false;
	}

	return;
exit:
	pctrlr->cmb_bar_virt_addr = NULL;
	pctrlr->ctrlr.opts.use_cmb_sqs = false;
	return;
}

static int
nvme_pcie_ctrlr_unmap_cmb(struct nvme_pcie_ctrlr *pctrlr)
{
	int rc = 0;
	union spdk_nvme_cmbloc_register cmbloc;
	void *addr = pctrlr->cmb_bar_virt_addr;

	if (addr) {
		if (nvme_pcie_ctrlr_get_cmbloc(pctrlr, &cmbloc)) {
			SPDK_ERRLOG("get_cmbloc() failed\n");
			return -EIO;
		}
		rc = spdk_pci_device_unmap_bar(pctrlr->devhandle, cmbloc.bits.bir, addr);
	}
	return rc;
}

static int
nvme_pcie_ctrlr_alloc_cmb(struct spdk_nvme_ctrlr *ctrlr, uint64_t length, uint64_t aligned,
			  uint64_t *offset)
{
	struct nvme_pcie_ctrlr *pctrlr = nvme_pcie_ctrlr(ctrlr);
	uint64_t round_offset;

	round_offset = pctrlr->cmb_current_offset;
	round_offset = (round_offset + (aligned - 1)) & ~(aligned - 1);

	if (round_offset + length > pctrlr->cmb_size)
		return -1;

	*offset = round_offset;
	pctrlr->cmb_current_offset = round_offset + length;

	return 0;
}

static int
nvme_pcie_ctrlr_allocate_bars(struct nvme_pcie_ctrlr *pctrlr)
{
	int rc;
	void *addr;
	uint64_t phys_addr, size;

	rc = spdk_pci_device_map_bar(pctrlr->devhandle, 0, &addr,
				     &phys_addr, &size);
	pctrlr->regs = (volatile struct spdk_nvme_registers *)addr;
	if ((pctrlr->regs == NULL) || (rc != 0)) {
		SPDK_ERRLOG("nvme_pcicfg_map_bar failed with rc %d or bar %p\n",
			    rc, pctrlr->regs);
		return -1;
	}

	nvme_pcie_ctrlr_map_cmb(pctrlr);

	return 0;
}

static int
nvme_pcie_ctrlr_free_bars(struct nvme_pcie_ctrlr *pctrlr)
{
	int rc = 0;
	void *addr = (void *)pctrlr->regs;

	rc = nvme_pcie_ctrlr_unmap_cmb(pctrlr);
	if (rc != 0) {
		SPDK_ERRLOG("nvme_ctrlr_unmap_cmb failed with error code %d\n", rc);
		return -1;
	}

	if (addr) {
		rc = spdk_pci_device_unmap_bar(pctrlr->devhandle, 0, addr);
	}
	return rc;
}

static int
nvme_pcie_ctrlr_construct_admin_qpair(struct spdk_nvme_ctrlr *ctrlr)
{
	struct nvme_pcie_qpair *pqpair;

	pqpair = spdk_zmalloc(sizeof(*pqpair), 64, NULL);
	if (pqpair == NULL) {
		return -ENOMEM;
	}

	ctrlr->adminq = &pqpair->qpair;

	return nvme_qpair_construct(ctrlr->adminq,
				    0, /* qpair ID */
				    NVME_ADMIN_ENTRIES,
				    ctrlr,
				    SPDK_NVME_QPRIO_URGENT);
}

/* This function must only be called while holding g_spdk_nvme_driver->lock */
static int
pcie_nvme_enum_cb(void *ctx, struct spdk_pci_device *pci_dev)
{
	struct spdk_nvme_probe_info probe_info = {};
	struct nvme_pcie_enum_ctx *enum_ctx = ctx;
	struct spdk_nvme_ctrlr *ctrlr;

	probe_info.pci_addr = spdk_pci_device_get_addr(pci_dev);
	probe_info.pci_id = spdk_pci_device_get_id(pci_dev);

	/* Verify that this controller is not already attached */
	TAILQ_FOREACH(ctrlr, &g_spdk_nvme_driver->attached_ctrlrs, tailq) {
		/* NOTE: In the case like multi-process environment where the device handle is
		 * different per each process, we compare by BDF to determine whether it is the
		 * same controller.
		 */
		if (spdk_pci_addr_compare(&probe_info.pci_addr, &ctrlr->probe_info.pci_addr) == 0) {
			return 0;
		}
	}

	return nvme_probe_one(SPDK_NVME_TRANSPORT_PCIE, enum_ctx->probe_cb, enum_ctx->cb_ctx,
			      &probe_info, pci_dev);
}

int
nvme_pcie_ctrlr_scan(enum spdk_nvme_transport transport,
		     spdk_nvme_probe_cb probe_cb, void *cb_ctx, void *devhandle)
{
	struct nvme_pcie_enum_ctx enum_ctx;

	enum_ctx.probe_cb = probe_cb;
	enum_ctx.cb_ctx = cb_ctx;

	return spdk_pci_enumerate(SPDK_PCI_DEVICE_NVME, pcie_nvme_enum_cb, &enum_ctx);
}

struct spdk_nvme_ctrlr *nvme_pcie_ctrlr_construct(enum spdk_nvme_transport transport,
		void *devhandle)
{
	struct spdk_pci_device *pci_dev = devhandle;
	struct nvme_pcie_ctrlr *pctrlr;
	union spdk_nvme_cap_register cap;
	uint32_t cmd_reg;
	int rc;

	pctrlr = spdk_zmalloc(sizeof(struct nvme_pcie_ctrlr), 64, NULL);
	if (pctrlr == NULL) {
		SPDK_ERRLOG("could not allocate ctrlr\n");
		return NULL;
	}

	pctrlr->ctrlr.transport = SPDK_NVME_TRANSPORT_PCIE;
	pctrlr->devhandle = devhandle;

	rc = nvme_pcie_ctrlr_allocate_bars(pctrlr);
	if (rc != 0) {
		spdk_free(pctrlr);
		return NULL;
	}

	/* Enable PCI busmaster and disable INTx */
	spdk_pci_device_cfg_read32(pci_dev, &cmd_reg, 4);
	cmd_reg |= 0x404;
	spdk_pci_device_cfg_write32(pci_dev, cmd_reg, 4);

	if (nvme_ctrlr_get_cap(&pctrlr->ctrlr, &cap)) {
		SPDK_ERRLOG("get_cap() failed\n");
		spdk_free(pctrlr);
		return NULL;
	}

	pctrlr->ctrlr.cap = cap;

	/* Doorbell stride is 2 ^ (dstrd + 2),
	 * but we want multiples of 4, so drop the + 2 */
	pctrlr->doorbell_stride_u32 = 1 << cap.bits.dstrd;

	rc = nvme_ctrlr_construct(&pctrlr->ctrlr);
	if (rc != 0) {
		nvme_ctrlr_destruct(&pctrlr->ctrlr);
		return NULL;
	}

	rc = nvme_pcie_ctrlr_construct_admin_qpair(&pctrlr->ctrlr);
	if (rc != 0) {
		nvme_ctrlr_destruct(&pctrlr->ctrlr);
		return NULL;
	}

	/* Construct the primary process properties */
	rc = nvme_ctrlr_add_process(&pctrlr->ctrlr, pci_dev);
	if (rc != 0) {
		nvme_ctrlr_destruct(&pctrlr->ctrlr);
		return NULL;
	}

	return &pctrlr->ctrlr;
}

int
nvme_pcie_ctrlr_enable(struct spdk_nvme_ctrlr *ctrlr)
{
	struct nvme_pcie_ctrlr *pctrlr = nvme_pcie_ctrlr(ctrlr);
	struct nvme_pcie_qpair *padminq = nvme_pcie_qpair(ctrlr->adminq);
	union spdk_nvme_aqa_register aqa;

	if (nvme_pcie_ctrlr_set_asq(pctrlr, padminq->cmd_bus_addr)) {
		SPDK_ERRLOG("set_asq() failed\n");
		return -EIO;
	}

	if (nvme_pcie_ctrlr_set_acq(pctrlr, padminq->cpl_bus_addr)) {
		SPDK_ERRLOG("set_acq() failed\n");
		return -EIO;
	}

	aqa.raw = 0;
	/* acqs and asqs are 0-based. */
	aqa.bits.acqs = ctrlr->adminq->num_entries - 1;
	aqa.bits.asqs = ctrlr->adminq->num_entries - 1;

	if (nvme_pcie_ctrlr_set_aqa(pctrlr, &aqa)) {
		SPDK_ERRLOG("set_aqa() failed\n");
		return -EIO;
	}

	return 0;
}

int
nvme_pcie_ctrlr_destruct(struct spdk_nvme_ctrlr *ctrlr)
{
	struct nvme_pcie_ctrlr *pctrlr = nvme_pcie_ctrlr(ctrlr);
	struct nvme_pcie_qpair *pqpair;

	if (ctrlr->adminq) {
		pqpair = nvme_pcie_qpair(ctrlr->adminq);

		nvme_qpair_destroy(ctrlr->adminq);
		spdk_free(pqpair);
	}

	nvme_pcie_ctrlr_free_bars(pctrlr);
	spdk_free(pctrlr);

	return 0;
}

static void
nvme_qpair_construct_tracker(struct nvme_tracker *tr, uint16_t cid, uint64_t phys_addr)
{
	tr->prp_sgl_bus_addr = phys_addr + offsetof(struct nvme_tracker, u.prp);
	tr->cid = cid;
	tr->active = false;
}

int
nvme_pcie_qpair_reset(struct spdk_nvme_qpair *qpair)
{
	struct nvme_pcie_qpair *pqpair = nvme_pcie_qpair(qpair);

	pqpair->sq_tail = pqpair->cq_head = 0;

	/*
	 * First time through the completion queue, HW will set phase
	 *  bit on completions to 1.  So set this to 1 here, indicating
	 *  we're looking for a 1 to know which entries have completed.
	 *  we'll toggle the bit each time when the completion queue
	 *  rolls over.
	 */
	pqpair->phase = 1;

	memset(pqpair->cmd, 0,
	       qpair->num_entries * sizeof(struct spdk_nvme_cmd));
	memset(pqpair->cpl, 0,
	       qpair->num_entries * sizeof(struct spdk_nvme_cpl));

	return 0;
}

int
nvme_pcie_qpair_construct(struct spdk_nvme_qpair *qpair)
{
	struct spdk_nvme_ctrlr	*ctrlr = qpair->ctrlr;
	struct nvme_pcie_ctrlr	*pctrlr = nvme_pcie_ctrlr(ctrlr);
	struct nvme_pcie_qpair	*pqpair = nvme_pcie_qpair(qpair);
	struct nvme_tracker	*tr;
	uint16_t		i;
	volatile uint32_t	*doorbell_base;
	uint64_t		phys_addr = 0;
	uint64_t		offset;
	uint16_t		num_trackers;

	if (qpair->id == 0) {
		num_trackers = NVME_ADMIN_TRACKERS;
	} else {
		/*
		 * No need to have more trackers than entries in the submit queue.
		 *  Note also that for a queue size of N, we can only have (N-1)
		 *  commands outstanding, hence the "-1" here.
		 */
		num_trackers = nvme_min(NVME_IO_TRACKERS, qpair->num_entries - 1);
	}

	assert(num_trackers != 0);

	pqpair->sq_in_cmb = false;

	/* cmd and cpl rings must be aligned on 4KB boundaries. */
	if (ctrlr->opts.use_cmb_sqs) {
		if (nvme_pcie_ctrlr_alloc_cmb(ctrlr, qpair->num_entries * sizeof(struct spdk_nvme_cmd),
					      0x1000, &offset) == 0) {
			pqpair->cmd = pctrlr->cmb_bar_virt_addr + offset;
			pqpair->cmd_bus_addr = pctrlr->cmb_bar_phys_addr + offset;
			pqpair->sq_in_cmb = true;
		}
	}
	if (pqpair->sq_in_cmb == false) {
		pqpair->cmd = spdk_zmalloc(qpair->num_entries * sizeof(struct spdk_nvme_cmd),
					   0x1000,
					   &pqpair->cmd_bus_addr);
		if (pqpair->cmd == NULL) {
			SPDK_ERRLOG("alloc qpair_cmd failed\n");
			return -ENOMEM;
		}
	}

	pqpair->cpl = spdk_zmalloc(qpair->num_entries * sizeof(struct spdk_nvme_cpl),
				   0x1000,
				   &pqpair->cpl_bus_addr);
	if (pqpair->cpl == NULL) {
		SPDK_ERRLOG("alloc qpair_cpl failed\n");
		return -ENOMEM;
	}

	doorbell_base = &pctrlr->regs->doorbell[0].sq_tdbl;
	pqpair->sq_tdbl = doorbell_base + (2 * qpair->id + 0) * pctrlr->doorbell_stride_u32;
	pqpair->cq_hdbl = doorbell_base + (2 * qpair->id + 1) * pctrlr->doorbell_stride_u32;

	/*
	 * Reserve space for all of the trackers in a single allocation.
	 *   struct nvme_tracker must be padded so that its size is already a power of 2.
	 *   This ensures the PRP list embedded in the nvme_tracker object will not span a
	 *   4KB boundary, while allowing access to trackers in tr[] via normal array indexing.
	 */
	pqpair->tr = spdk_zmalloc(num_trackers * sizeof(*tr), sizeof(*tr), &phys_addr);
	if (pqpair->tr == NULL) {
		SPDK_ERRLOG("nvme_tr failed\n");
		return -ENOMEM;
	}

	TAILQ_INIT(&pqpair->free_tr);
	TAILQ_INIT(&pqpair->outstanding_tr);

	for (i = 0; i < num_trackers; i++) {
		tr = &pqpair->tr[i];
		nvme_qpair_construct_tracker(tr, i, phys_addr);
		TAILQ_INSERT_HEAD(&pqpair->free_tr, tr, tq_list);
		phys_addr += sizeof(struct nvme_tracker);
	}

	nvme_pcie_qpair_reset(qpair);

	return 0;
}

static inline void
nvme_pcie_copy_command(struct spdk_nvme_cmd *dst, const struct spdk_nvme_cmd *src)
{
	/* dst and src are known to be non-overlapping and 64-byte aligned. */
#if defined(__AVX__)
	__m256i *d256 = (__m256i *)dst;
	const __m256i *s256 = (const __m256i *)src;

	_mm256_store_si256(&d256[0], _mm256_load_si256(&s256[0]));
	_mm256_store_si256(&d256[1], _mm256_load_si256(&s256[1]));
#elif defined(__SSE2__)
	__m128i *d128 = (__m128i *)dst;
	const __m128i *s128 = (const __m128i *)src;

	_mm_store_si128(&d128[0], _mm_load_si128(&s128[0]));
	_mm_store_si128(&d128[1], _mm_load_si128(&s128[1]));
	_mm_store_si128(&d128[2], _mm_load_si128(&s128[2]));
	_mm_store_si128(&d128[3], _mm_load_si128(&s128[3]));
#else
	*dst = *src;
#endif
}

/**
 * Note: the ctrlr_lock must be held when calling this function.
 */
static void
nvme_pcie_qpair_insert_pending_admin_request(struct spdk_nvme_qpair *qpair,
		struct nvme_request *req, struct spdk_nvme_cpl *cpl)
{
	struct spdk_nvme_ctrlr		*ctrlr = qpair->ctrlr;
	struct nvme_request		*active_req = req;
	struct spdk_nvme_ctrlr_process	*active_proc;
	bool				pending_on_proc = false;

	/*
	 * The admin request is from another process. Move to the per
	 *  process list for that process to handle it later.
	 */
	assert(nvme_qpair_is_admin_queue(qpair));
	assert(active_req->pid != getpid());

	TAILQ_FOREACH(active_proc, &ctrlr->active_procs, tailq) {
		if (active_proc->pid == active_req->pid) {
			/* Saved the original completion information */
			memcpy(&active_req->cpl, cpl, sizeof(*cpl));
			STAILQ_INSERT_TAIL(&active_proc->active_reqs, active_req, stailq);
			pending_on_proc = true;

			break;
		}
	}

	if (pending_on_proc == false) {
		SPDK_ERRLOG("The owning process (pid %d) is not found. Drop the request.\n",
			    active_req->pid);

		nvme_free_request(active_req);
	}
}

/**
 * Note: the ctrlr_lock must be held when calling this function.
 */
static void
nvme_pcie_qpair_complete_pending_admin_request(struct spdk_nvme_qpair *qpair)
{
	struct spdk_nvme_ctrlr		*ctrlr = qpair->ctrlr;
	struct nvme_request		*req, *tmp_req;
	bool				proc_found = false;
	pid_t				pid = getpid();
	struct spdk_nvme_ctrlr_process	*proc;

	/*
	 * Check whether there is any pending admin request from
	 * other active processes.
	 */
	assert(nvme_qpair_is_admin_queue(qpair));

	TAILQ_FOREACH(proc, &ctrlr->active_procs, tailq) {
		if (proc->pid == pid) {
			proc_found = true;

			break;
		}
	}

	if (proc_found == false) {
		SPDK_ERRLOG("the active process (pid %d) is not found for this controller.\n", pid);
		assert(proc_found);
	}

	STAILQ_FOREACH_SAFE(req, &proc->active_reqs, stailq, tmp_req) {
		STAILQ_REMOVE(&proc->active_reqs, req, nvme_request, stailq);

		assert(req->pid == pid);

		if (req->cb_fn) {
			req->cb_fn(req->cb_arg, &req->cpl);
		}

		nvme_free_request(req);
	}
}

static void
nvme_pcie_qpair_submit_tracker(struct spdk_nvme_qpair *qpair, struct nvme_tracker *tr)
{
	struct nvme_request	*req;
	struct nvme_pcie_qpair	*pqpair = nvme_pcie_qpair(qpair);

	req = tr->req;
	pqpair->tr[tr->cid].active = true;

	/* Copy the command from the tracker to the submission queue. */
	nvme_pcie_copy_command(&pqpair->cmd[pqpair->sq_tail], &req->cmd);

	if (++pqpair->sq_tail == qpair->num_entries) {
		pqpair->sq_tail = 0;
	}

	spdk_wmb();
	spdk_mmio_write_4(pqpair->sq_tdbl, pqpair->sq_tail);
}

static void
nvme_pcie_qpair_complete_tracker(struct spdk_nvme_qpair *qpair, struct nvme_tracker *tr,
				 struct spdk_nvme_cpl *cpl, bool print_on_error)
{
	struct nvme_pcie_qpair		*pqpair = nvme_pcie_qpair(qpair);
	struct nvme_request		*req;
	bool				retry, error, was_active;
	bool				req_from_current_proc = true;

	req = tr->req;

	assert(req != NULL);

	error = spdk_nvme_cpl_is_error(cpl);
	retry = error && nvme_completion_is_retry(cpl) &&
		req->retries < spdk_nvme_retry_count;

	if (error && print_on_error) {
		nvme_qpair_print_command(qpair, &req->cmd);
		nvme_qpair_print_completion(qpair, cpl);
	}

	was_active = pqpair->tr[cpl->cid].active;
	pqpair->tr[cpl->cid].active = false;

	assert(cpl->cid == req->cmd.cid);

	if (retry) {
		req->retries++;
		nvme_pcie_qpair_submit_tracker(qpair, tr);
	} else {
		if (was_active && req->cb_fn) {
			/* Only check admin requests from different processes. */
			if (nvme_qpair_is_admin_queue(qpair) && req->pid != getpid()) {
				req_from_current_proc = false;
				nvme_pcie_qpair_insert_pending_admin_request(qpair, req, cpl);
			} else {
				req->cb_fn(req->cb_arg, cpl);
			}
		}

		if (req_from_current_proc == true) {
			nvme_free_request(req);
		}

		tr->req = NULL;

		TAILQ_REMOVE(&pqpair->outstanding_tr, tr, tq_list);
		TAILQ_INSERT_HEAD(&pqpair->free_tr, tr, tq_list);

		/*
		 * If the controller is in the middle of resetting, don't
		 *  try to submit queued requests here - let the reset logic
		 *  handle that instead.
		 */
		if (!STAILQ_EMPTY(&qpair->queued_req) &&
		    !qpair->ctrlr->is_resetting) {
			req = STAILQ_FIRST(&qpair->queued_req);
			STAILQ_REMOVE_HEAD(&qpair->queued_req, stailq);
			nvme_qpair_submit_request(qpair, req);
		}
	}
}

static void
nvme_pcie_qpair_manual_complete_tracker(struct spdk_nvme_qpair *qpair,
					struct nvme_tracker *tr, uint32_t sct, uint32_t sc, uint32_t dnr,
					bool print_on_error)
{
	struct spdk_nvme_cpl	cpl;

	memset(&cpl, 0, sizeof(cpl));
	cpl.sqid = qpair->id;
	cpl.cid = tr->cid;
	cpl.status.sct = sct;
	cpl.status.sc = sc;
	cpl.status.dnr = dnr;
	nvme_pcie_qpair_complete_tracker(qpair, tr, &cpl, print_on_error);
}

static void
nvme_pcie_qpair_abort_trackers(struct spdk_nvme_qpair *qpair, uint32_t dnr)
{
	struct nvme_pcie_qpair *pqpair = nvme_pcie_qpair(qpair);
	struct nvme_tracker *tr, *temp;

	TAILQ_FOREACH_SAFE(tr, &pqpair->outstanding_tr, tq_list, temp) {
		SPDK_ERRLOG("aborting outstanding command\n");
		nvme_pcie_qpair_manual_complete_tracker(qpair, tr, SPDK_NVME_SCT_GENERIC,
							SPDK_NVME_SC_ABORTED_BY_REQUEST, dnr, true);
	}
}

static void
nvme_pcie_admin_qpair_abort_aers(struct spdk_nvme_qpair *qpair)
{
	struct nvme_pcie_qpair	*pqpair = nvme_pcie_qpair(qpair);
	struct nvme_tracker	*tr;

	tr = TAILQ_FIRST(&pqpair->outstanding_tr);
	while (tr != NULL) {
		assert(tr->req != NULL);
		if (tr->req->cmd.opc == SPDK_NVME_OPC_ASYNC_EVENT_REQUEST) {
			nvme_pcie_qpair_manual_complete_tracker(qpair, tr,
								SPDK_NVME_SCT_GENERIC, SPDK_NVME_SC_ABORTED_SQ_DELETION, 0,
								false);
			tr = TAILQ_FIRST(&pqpair->outstanding_tr);
		} else {
			tr = TAILQ_NEXT(tr, tq_list);
		}
	}
}

static void
nvme_pcie_admin_qpair_destroy(struct spdk_nvme_qpair *qpair)
{
	nvme_pcie_admin_qpair_abort_aers(qpair);
}

int
nvme_pcie_qpair_destroy(struct spdk_nvme_qpair *qpair)
{
	struct nvme_pcie_qpair *pqpair = nvme_pcie_qpair(qpair);

	if (nvme_qpair_is_admin_queue(qpair)) {
		nvme_pcie_admin_qpair_destroy(qpair);
	}
	if (pqpair->cmd && !pqpair->sq_in_cmb) {
		spdk_free(pqpair->cmd);
		pqpair->cmd = NULL;
	}
	if (pqpair->cpl) {
		spdk_free(pqpair->cpl);
		pqpair->cpl = NULL;
	}
	if (pqpair->tr) {
		spdk_free(pqpair->tr);
		pqpair->tr = NULL;
	}

	return 0;
}

static void
nvme_pcie_admin_qpair_enable(struct spdk_nvme_qpair *qpair)
{
	/*
	 * Manually abort each outstanding admin command.  Do not retry
	 *  admin commands found here, since they will be left over from
	 *  a controller reset and its likely the context in which the
	 *  command was issued no longer applies.
	 */
	nvme_pcie_qpair_abort_trackers(qpair, 1 /* do not retry */);
}

static void
nvme_pcie_io_qpair_enable(struct spdk_nvme_qpair *qpair)
{
	/* Manually abort each outstanding I/O. */
	nvme_pcie_qpair_abort_trackers(qpair, 0);
}

int
nvme_pcie_qpair_enable(struct spdk_nvme_qpair *qpair)
{
	struct nvme_pcie_qpair *pqpair = nvme_pcie_qpair(qpair);

	pqpair->is_enabled = true;
	if (nvme_qpair_is_io_queue(qpair)) {
		nvme_pcie_io_qpair_enable(qpair);
	} else {
		nvme_pcie_admin_qpair_enable(qpair);
	}

	return 0;
}

static void
nvme_pcie_admin_qpair_disable(struct spdk_nvme_qpair *qpair)
{
	nvme_pcie_admin_qpair_abort_aers(qpair);
}

static void
nvme_pcie_io_qpair_disable(struct spdk_nvme_qpair *qpair)
{
}

int
nvme_pcie_qpair_disable(struct spdk_nvme_qpair *qpair)
{
	struct nvme_pcie_qpair *pqpair = nvme_pcie_qpair(qpair);

	pqpair->is_enabled = false;
	if (nvme_qpair_is_io_queue(qpair)) {
		nvme_pcie_io_qpair_disable(qpair);
	} else {
		nvme_pcie_admin_qpair_disable(qpair);
	}

	return 0;
}


int
nvme_pcie_qpair_fail(struct spdk_nvme_qpair *qpair)
{
	nvme_pcie_qpair_abort_trackers(qpair, 1 /* do not retry */);

	return 0;
}

static int
nvme_pcie_ctrlr_cmd_create_io_cq(struct spdk_nvme_ctrlr *ctrlr,
				 struct spdk_nvme_qpair *io_que, spdk_nvme_cmd_cb cb_fn,
				 void *cb_arg)
{
	struct nvme_pcie_qpair *pqpair = nvme_pcie_qpair(io_que);
	struct nvme_request *req;
	struct spdk_nvme_cmd *cmd;

	req = nvme_allocate_request_null(cb_fn, cb_arg);
	if (req == NULL) {
		return -ENOMEM;
	}

	cmd = &req->cmd;
	cmd->opc = SPDK_NVME_OPC_CREATE_IO_CQ;

	/*
	 * TODO: create a create io completion queue command data
	 *  structure.
	 */
	cmd->cdw10 = ((io_que->num_entries - 1) << 16) | io_que->id;
	/*
	 * 0x2 = interrupts enabled
	 * 0x1 = physically contiguous
	 */
	cmd->cdw11 = 0x1;
	cmd->dptr.prp.prp1 = pqpair->cpl_bus_addr;

	return nvme_ctrlr_submit_admin_request(ctrlr, req);
}

static int
nvme_pcie_ctrlr_cmd_create_io_sq(struct spdk_nvme_ctrlr *ctrlr,
				 struct spdk_nvme_qpair *io_que, spdk_nvme_cmd_cb cb_fn, void *cb_arg)
{
	struct nvme_pcie_qpair *pqpair = nvme_pcie_qpair(io_que);
	struct nvme_request *req;
	struct spdk_nvme_cmd *cmd;

	req = nvme_allocate_request_null(cb_fn, cb_arg);
	if (req == NULL) {
		return -ENOMEM;
	}

	cmd = &req->cmd;
	cmd->opc = SPDK_NVME_OPC_CREATE_IO_SQ;

	/*
	 * TODO: create a create io submission queue command data
	 *  structure.
	 */
	cmd->cdw10 = ((io_que->num_entries - 1) << 16) | io_que->id;
	/* 0x1 = physically contiguous */
	cmd->cdw11 = (io_que->id << 16) | (io_que->qprio << 1) | 0x1;
	cmd->dptr.prp.prp1 = pqpair->cmd_bus_addr;

	return nvme_ctrlr_submit_admin_request(ctrlr, req);
}

static int
nvme_pcie_ctrlr_cmd_delete_io_cq(struct spdk_nvme_ctrlr *ctrlr, struct spdk_nvme_qpair *qpair,
				 spdk_nvme_cmd_cb cb_fn, void *cb_arg)
{
	struct nvme_request *req;
	struct spdk_nvme_cmd *cmd;

	req = nvme_allocate_request_null(cb_fn, cb_arg);
	if (req == NULL) {
		return -ENOMEM;
	}

	cmd = &req->cmd;
	cmd->opc = SPDK_NVME_OPC_DELETE_IO_CQ;
	cmd->cdw10 = qpair->id;

	return nvme_ctrlr_submit_admin_request(ctrlr, req);
}

static int
nvme_pcie_ctrlr_cmd_delete_io_sq(struct spdk_nvme_ctrlr *ctrlr, struct spdk_nvme_qpair *qpair,
				 spdk_nvme_cmd_cb cb_fn, void *cb_arg)
{
	struct nvme_request *req;
	struct spdk_nvme_cmd *cmd;

	req = nvme_allocate_request_null(cb_fn, cb_arg);
	if (req == NULL) {
		return -ENOMEM;
	}

	cmd = &req->cmd;
	cmd->opc = SPDK_NVME_OPC_DELETE_IO_SQ;
	cmd->cdw10 = qpair->id;

	return nvme_ctrlr_submit_admin_request(ctrlr, req);
}

static int
_nvme_pcie_ctrlr_create_io_qpair(struct spdk_nvme_ctrlr *ctrlr, struct spdk_nvme_qpair *qpair,
				 uint16_t qid)
{
	struct nvme_completion_poll_status	status;
	int					rc;

	status.done = false;
	rc = nvme_pcie_ctrlr_cmd_create_io_cq(ctrlr, qpair, nvme_completion_poll_cb, &status);
	if (rc != 0) {
		return rc;
	}

	while (status.done == false) {
		spdk_nvme_qpair_process_completions(ctrlr->adminq, 0);
	}
	if (spdk_nvme_cpl_is_error(&status.cpl)) {
		SPDK_ERRLOG("nvme_create_io_cq failed!\n");
		return -1;
	}

	status.done = false;
	rc = nvme_pcie_ctrlr_cmd_create_io_sq(qpair->ctrlr, qpair, nvme_completion_poll_cb, &status);
	if (rc != 0) {
		return rc;
	}

	while (status.done == false) {
		spdk_nvme_qpair_process_completions(ctrlr->adminq, 0);
	}
	if (spdk_nvme_cpl_is_error(&status.cpl)) {
		SPDK_ERRLOG("nvme_create_io_sq failed!\n");
		/* Attempt to delete the completion queue */
		status.done = false;
		rc = nvme_pcie_ctrlr_cmd_delete_io_cq(qpair->ctrlr, qpair, nvme_completion_poll_cb, &status);
		if (rc != 0) {
			return -1;
		}
		while (status.done == false) {
			spdk_nvme_qpair_process_completions(ctrlr->adminq, 0);
		}
		return -1;
	}

	nvme_pcie_qpair_reset(qpair);

	return 0;
}

struct spdk_nvme_qpair *
nvme_pcie_ctrlr_create_io_qpair(struct spdk_nvme_ctrlr *ctrlr, uint16_t qid,
				enum spdk_nvme_qprio qprio)
{
	struct nvme_pcie_qpair *pqpair;
	struct spdk_nvme_qpair *qpair;
	uint32_t num_entries;
	int rc;

	assert(ctrlr != NULL);

	pqpair = spdk_zmalloc(sizeof(*pqpair), 64, NULL);
	if (pqpair == NULL) {
		return NULL;
	}

	qpair = &pqpair->qpair;

	/*
	 * NVMe spec sets a hard limit of 64K max entries, but
	 *  devices may specify a smaller limit, so we need to check
	 *  the MQES field in the capabilities register.
	 */
	num_entries = nvme_min(NVME_IO_ENTRIES, ctrlr->cap.bits.mqes + 1);

	rc = nvme_qpair_construct(qpair, qid, num_entries, ctrlr, qprio);
	if (rc != 0) {
		spdk_free(pqpair);
		return NULL;
	}

	rc = _nvme_pcie_ctrlr_create_io_qpair(ctrlr, qpair, qid);

	if (rc != 0) {
		SPDK_ERRLOG("I/O queue creation failed\n");
		nvme_qpair_destroy(qpair);
		spdk_free(pqpair);
		return NULL;
	}

	return qpair;
}

int
nvme_pcie_ctrlr_reinit_io_qpair(struct spdk_nvme_ctrlr *ctrlr, struct spdk_nvme_qpair *qpair)
{
	return _nvme_pcie_ctrlr_create_io_qpair(ctrlr, qpair, qpair->id);
}

int
nvme_pcie_ctrlr_delete_io_qpair(struct spdk_nvme_ctrlr *ctrlr, struct spdk_nvme_qpair *qpair)
{
	struct nvme_pcie_qpair *pqpair = nvme_pcie_qpair(qpair);
	struct nvme_completion_poll_status status;
	int rc;

	assert(ctrlr != NULL);

	/* Delete the I/O submission queue and then the completion queue */

	status.done = false;
	rc = nvme_pcie_ctrlr_cmd_delete_io_sq(ctrlr, qpair, nvme_completion_poll_cb, &status);
	if (rc != 0) {
		return rc;
	}
	while (status.done == false) {
		spdk_nvme_qpair_process_completions(ctrlr->adminq, 0);
	}
	if (spdk_nvme_cpl_is_error(&status.cpl)) {
		return -1;
	}

	status.done = false;
	rc = nvme_pcie_ctrlr_cmd_delete_io_cq(ctrlr, qpair, nvme_completion_poll_cb, &status);
	if (rc != 0) {
		return rc;
	}
	while (status.done == false) {
		spdk_nvme_qpair_process_completions(ctrlr->adminq, 0);
	}
	if (spdk_nvme_cpl_is_error(&status.cpl)) {
		return -1;
	}

	nvme_qpair_destroy(qpair);
	spdk_free(pqpair);

	return 0;
}

static void
nvme_pcie_fail_request_bad_vtophys(struct spdk_nvme_qpair *qpair, struct nvme_tracker *tr)
{
	/*
	 * Bad vtophys translation, so abort this request and return
	 *  immediately.
	 */
	nvme_pcie_qpair_manual_complete_tracker(qpair, tr, SPDK_NVME_SCT_GENERIC,
						SPDK_NVME_SC_INVALID_FIELD,
						1 /* do not retry */, true);
}

/**
 * Build PRP list describing physically contiguous payload buffer.
 */
static int
nvme_pcie_qpair_build_contig_request(struct spdk_nvme_qpair *qpair, struct nvme_request *req,
				     struct nvme_tracker *tr)
{
	uint64_t phys_addr;
	void *seg_addr;
	uint32_t nseg, cur_nseg, modulo, unaligned;
	void *md_payload;
	void *payload = req->payload.u.contig + req->payload_offset;

	phys_addr = spdk_vtophys(payload);
	if (phys_addr == SPDK_VTOPHYS_ERROR) {
		nvme_pcie_fail_request_bad_vtophys(qpair, tr);
		return -1;
	}
	nseg = req->payload_size >> nvme_u32log2(PAGE_SIZE);
	modulo = req->payload_size & (PAGE_SIZE - 1);
	unaligned = phys_addr & (PAGE_SIZE - 1);
	if (modulo || unaligned) {
		nseg += 1 + ((modulo + unaligned - 1) >> nvme_u32log2(PAGE_SIZE));
	}

	if (req->payload.md) {
		md_payload = req->payload.md + req->md_offset;
		tr->req->cmd.mptr = spdk_vtophys(md_payload);
		if (tr->req->cmd.mptr == SPDK_VTOPHYS_ERROR) {
			nvme_pcie_fail_request_bad_vtophys(qpair, tr);
			return -1;
		}
	}

	tr->req->cmd.psdt = SPDK_NVME_PSDT_PRP;
	tr->req->cmd.dptr.prp.prp1 = phys_addr;
	if (nseg == 2) {
		seg_addr = payload + PAGE_SIZE - unaligned;
		tr->req->cmd.dptr.prp.prp2 = spdk_vtophys(seg_addr);
	} else if (nseg > 2) {
		cur_nseg = 1;
		tr->req->cmd.dptr.prp.prp2 = (uint64_t)tr->prp_sgl_bus_addr;
		while (cur_nseg < nseg) {
			seg_addr = payload + cur_nseg * PAGE_SIZE - unaligned;
			phys_addr = spdk_vtophys(seg_addr);
			if (phys_addr == SPDK_VTOPHYS_ERROR) {
				nvme_pcie_fail_request_bad_vtophys(qpair, tr);
				return -1;
			}
			tr->u.prp[cur_nseg - 1] = phys_addr;
			cur_nseg++;
		}
	}

	return 0;
}

/**
 * Build SGL list describing scattered payload buffer.
 */
static int
nvme_pcie_qpair_build_hw_sgl_request(struct spdk_nvme_qpair *qpair, struct nvme_request *req,
				     struct nvme_tracker *tr)
{
	int rc;
	void *virt_addr;
	uint64_t phys_addr;
	uint32_t remaining_transfer_len, length;
	struct spdk_nvme_sgl_descriptor *sgl;
	uint32_t nseg = 0;

	/*
	 * Build scattered payloads.
	 */
	assert(req->payload_size != 0);
	assert(req->payload.type == NVME_PAYLOAD_TYPE_SGL);
	assert(req->payload.u.sgl.reset_sgl_fn != NULL);
	assert(req->payload.u.sgl.next_sge_fn != NULL);
	req->payload.u.sgl.reset_sgl_fn(req->payload.u.sgl.cb_arg, req->payload_offset);

	sgl = tr->u.sgl;
	req->cmd.psdt = SPDK_NVME_PSDT_SGL_MPTR_SGL;
	req->cmd.dptr.sgl1.unkeyed.subtype = 0;

	remaining_transfer_len = req->payload_size;

	while (remaining_transfer_len > 0) {
		if (nseg >= NVME_MAX_SGL_DESCRIPTORS) {
			nvme_pcie_fail_request_bad_vtophys(qpair, tr);
			return -1;
		}

		rc = req->payload.u.sgl.next_sge_fn(req->payload.u.sgl.cb_arg, &virt_addr, &length);
		if (rc) {
			nvme_pcie_fail_request_bad_vtophys(qpair, tr);
			return -1;
		}

		phys_addr = spdk_vtophys(virt_addr);
		if (phys_addr == SPDK_VTOPHYS_ERROR) {
			nvme_pcie_fail_request_bad_vtophys(qpair, tr);
			return -1;
		}

		length = nvme_min(remaining_transfer_len, length);
		remaining_transfer_len -= length;

		sgl->unkeyed.type = SPDK_NVME_SGL_TYPE_DATA_BLOCK;
		sgl->unkeyed.length = length;
		sgl->address = phys_addr;
		sgl->unkeyed.subtype = 0;

		sgl++;
		nseg++;
	}

	if (nseg == 1) {
		/*
		 * The whole transfer can be described by a single SGL descriptor.
		 *  Use the special case described by the spec where SGL1's type is Data Block.
		 *  This means the SGL in the tracker is not used at all, so copy the first (and only)
		 *  SGL element into SGL1.
		 */
		req->cmd.dptr.sgl1.unkeyed.type = SPDK_NVME_SGL_TYPE_DATA_BLOCK;
		req->cmd.dptr.sgl1.address = tr->u.sgl[0].address;
		req->cmd.dptr.sgl1.unkeyed.length = tr->u.sgl[0].unkeyed.length;
	} else {
		/* For now we can only support 1 SGL segment in NVMe controller */
		req->cmd.dptr.sgl1.unkeyed.type = SPDK_NVME_SGL_TYPE_LAST_SEGMENT;
		req->cmd.dptr.sgl1.address = tr->prp_sgl_bus_addr;
		req->cmd.dptr.sgl1.unkeyed.length = nseg * sizeof(struct spdk_nvme_sgl_descriptor);
	}

	return 0;
}

/**
 * Build PRP list describing scattered payload buffer.
 */
static int
nvme_pcie_qpair_build_prps_sgl_request(struct spdk_nvme_qpair *qpair, struct nvme_request *req,
				       struct nvme_tracker *tr)
{
	int rc;
	void *virt_addr;
	uint64_t phys_addr;
	uint32_t data_transferred, remaining_transfer_len, length;
	uint32_t nseg, cur_nseg, total_nseg, last_nseg, modulo, unaligned;
	uint32_t sge_count = 0;
	uint64_t prp2 = 0;

	/*
	 * Build scattered payloads.
	 */
	assert(req->payload.type == NVME_PAYLOAD_TYPE_SGL);
	assert(req->payload.u.sgl.reset_sgl_fn != NULL);
	req->payload.u.sgl.reset_sgl_fn(req->payload.u.sgl.cb_arg, req->payload_offset);

	remaining_transfer_len = req->payload_size;
	total_nseg = 0;
	last_nseg = 0;

	while (remaining_transfer_len > 0) {
		assert(req->payload.u.sgl.next_sge_fn != NULL);
		rc = req->payload.u.sgl.next_sge_fn(req->payload.u.sgl.cb_arg, &virt_addr, &length);
		if (rc) {
			nvme_pcie_fail_request_bad_vtophys(qpair, tr);
			return -1;
		}

		phys_addr = spdk_vtophys(virt_addr);
		if (phys_addr == SPDK_VTOPHYS_ERROR) {
			nvme_pcie_fail_request_bad_vtophys(qpair, tr);
			return -1;
		}

		/* Confirm that this sge is prp compatible. */
		if (phys_addr & 0x3 ||
		    (length < remaining_transfer_len && ((phys_addr + length) & (PAGE_SIZE - 1)))) {
			nvme_pcie_fail_request_bad_vtophys(qpair, tr);
			return -1;
		}

		data_transferred = nvme_min(remaining_transfer_len, length);

		nseg = data_transferred >> nvme_u32log2(PAGE_SIZE);
		modulo = data_transferred & (PAGE_SIZE - 1);
		unaligned = phys_addr & (PAGE_SIZE - 1);
		if (modulo || unaligned) {
			nseg += 1 + ((modulo + unaligned - 1) >> nvme_u32log2(PAGE_SIZE));
		}

		if (total_nseg == 0) {
			req->cmd.psdt = SPDK_NVME_PSDT_PRP;
			req->cmd.dptr.prp.prp1 = phys_addr;
			phys_addr -= unaligned;
		}

		total_nseg += nseg;
		sge_count++;
		remaining_transfer_len -= data_transferred;

		if (total_nseg == 2) {
			if (sge_count == 1)
				tr->req->cmd.dptr.prp.prp2 = phys_addr + PAGE_SIZE;
			else if (sge_count == 2)
				tr->req->cmd.dptr.prp.prp2 = phys_addr;
			/* save prp2 value */
			prp2 = tr->req->cmd.dptr.prp.prp2;
		} else if (total_nseg > 2) {
			if (sge_count == 1)
				cur_nseg = 1;
			else
				cur_nseg = 0;

			tr->req->cmd.dptr.prp.prp2 = (uint64_t)tr->prp_sgl_bus_addr;
			while (cur_nseg < nseg) {
				if (prp2) {
					tr->u.prp[0] = prp2;
					tr->u.prp[last_nseg + 1] = phys_addr + cur_nseg * PAGE_SIZE;
				} else
					tr->u.prp[last_nseg] = phys_addr + cur_nseg * PAGE_SIZE;

				last_nseg++;
				cur_nseg++;
			}
		}
	}

	return 0;
}

static inline bool
nvme_pcie_qpair_check_enabled(struct spdk_nvme_qpair *qpair)
{
	struct nvme_pcie_qpair *pqpair = nvme_pcie_qpair(qpair);

	if (!pqpair->is_enabled &&
	    !qpair->ctrlr->is_resetting) {
		nvme_qpair_enable(qpair);
	}
	return pqpair->is_enabled;
}

int
nvme_pcie_qpair_submit_request(struct spdk_nvme_qpair *qpair, struct nvme_request *req)
{
	struct nvme_tracker	*tr;
	int			rc = 0;
	struct spdk_nvme_ctrlr	*ctrlr = qpair->ctrlr;
	struct nvme_pcie_qpair	*pqpair = nvme_pcie_qpair(qpair);

	nvme_pcie_qpair_check_enabled(qpair);

<<<<<<< HEAD
	tr = TAILQ_FIRST(&pqpair->free_tr);
=======
	if (nvme_qpair_is_admin_queue(qpair)) {
		pthread_mutex_lock(&ctrlr->ctrlr_lock);
	}

	tr = LIST_FIRST(&pqpair->free_tr);
>>>>>>> 56306a46

	if (tr == NULL || !pqpair->is_enabled) {
		/*
		 * No tracker is available, or the qpair is disabled due to
		 *  an in-progress controller-level reset.
		 *
		 * Put the request on the qpair's request queue to be
		 *  processed when a tracker frees up via a command
		 *  completion or when the controller reset is
		 *  completed.
		 */
		STAILQ_INSERT_TAIL(&qpair->queued_req, req, stailq);
		goto exit;
	}

	TAILQ_REMOVE(&pqpair->free_tr, tr, tq_list); /* remove tr from free_tr */
	TAILQ_INSERT_HEAD(&pqpair->outstanding_tr, tr, tq_list);
	tr->req = req;
	req->cmd.cid = tr->cid;

	req->t0 = spdk_get_ticks() + (spdk_get_ticks_hz() * qpair->ctrlr->opts.nvme_io_timeout);

	if (req->payload_size == 0) {
		/* Null payload - leave PRP fields zeroed */
		rc = 0;
	} else if (req->payload.type == NVME_PAYLOAD_TYPE_CONTIG) {
		rc = nvme_pcie_qpair_build_contig_request(qpair, req, tr);
	} else if (req->payload.type == NVME_PAYLOAD_TYPE_SGL) {
		if (ctrlr->flags & SPDK_NVME_CTRLR_SGL_SUPPORTED) {
			rc = nvme_pcie_qpair_build_hw_sgl_request(qpair, req, tr);
		} else {
			rc = nvme_pcie_qpair_build_prps_sgl_request(qpair, req, tr);
		}
	} else {
		assert(0);
		nvme_pcie_fail_request_bad_vtophys(qpair, tr);
		rc = -EINVAL;
	}

	if (rc < 0) {
		goto exit;
	}

	nvme_pcie_qpair_submit_tracker(qpair, tr);

exit:
	if (nvme_qpair_is_admin_queue(qpair)) {
		pthread_mutex_unlock(&ctrlr->ctrlr_lock);
	}

	return rc;
}

int32_t
nvme_pcie_qpair_process_completions(struct spdk_nvme_qpair *qpair, uint32_t max_completions)
{
	struct nvme_pcie_qpair	*pqpair = nvme_pcie_qpair(qpair);
	struct nvme_tracker	*tr;
	struct spdk_nvme_cpl	*cpl;
	uint32_t		 num_completions = 0;
	struct spdk_nvme_ctrlr	*ctrlr = qpair->ctrlr;

	if (!nvme_pcie_qpair_check_enabled(qpair)) {
		/*
		 * qpair is not enabled, likely because a controller reset is
		 *  is in progress.  Ignore the interrupt - any I/O that was
		 *  associated with this interrupt will get retried when the
		 *  reset is complete.
		 */
		return 0;
	}

	if (nvme_qpair_is_admin_queue(qpair)) {
		pthread_mutex_lock(&ctrlr->ctrlr_lock);
	}

	if (max_completions == 0 || (max_completions > (qpair->num_entries - 1U))) {

		/*
		 * max_completions == 0 means unlimited, but complete at most one
		 * queue depth batch of I/O at a time so that the completion
		 * queue doorbells don't wrap around.
		 */
		max_completions = qpair->num_entries - 1;
	}

	while (1) {
		cpl = &pqpair->cpl[pqpair->cq_head];

		if (cpl->status.p != pqpair->phase)
			break;

		tr = &pqpair->tr[cpl->cid];

		if (tr->active) {
			nvme_pcie_qpair_complete_tracker(qpair, tr, cpl, true);
		} else {
			SPDK_ERRLOG("cpl does not map to outstanding cmd\n");
			nvme_qpair_print_completion(qpair, cpl);
			assert(0);
		}

		if (++pqpair->cq_head == qpair->num_entries) {
			pqpair->cq_head = 0;
			pqpair->phase = !pqpair->phase;
		}

		if (++num_completions == max_completions) {
			break;
		}
	}

	if (num_completions > 0) {
		spdk_mmio_write_4(pqpair->cq_hdbl, pqpair->cq_head);
	}

	/* Before returning, complete any pending admin request. */
	if (nvme_qpair_is_admin_queue(qpair)) {
		nvme_pcie_qpair_complete_pending_admin_request(qpair);

		pthread_mutex_unlock(&ctrlr->ctrlr_lock);
	}

	if (qpair->ctrlr->state == NVME_CTRLR_STATE_READY) {
		if (qpair->ctrlr->timeout_cb_fn) {
			/*
			 * User registered for timeout callback
			 */
			nvme_pcie_qpair_check_timeout(qpair);
		}
	}

	return num_completions;
}

void
nvme_pcie_qpair_check_timeout(struct spdk_nvme_qpair *qpair)
{
	uint64_t t02;
	struct nvme_tracker *tr;
	struct nvme_request *req;
	struct nvme_pcie_qpair  *pqpair = nvme_pcie_qpair(qpair);

	if (!TAILQ_EMPTY(&pqpair->outstanding_tr)) {

		/*
		 * qpair could be either for normal i/o or for admin command. If qpair is admin
		 * and request is SPDK_NVME_OPC_ASYNC_EVENT_REQUEST, skip to next previous.
		 */

		tr = TAILQ_LAST(&pqpair->outstanding_tr, nvme_outstanding_tr_head);
		while (tr->req->cmd.opc == SPDK_NVME_OPC_ASYNC_EVENT_REQUEST) {

			/* qpair is for admin request */

			tr = TAILQ_PREV(tr, nvme_outstanding_tr_head, tq_list);
			if (!tr) {
				/*
				 * All request were AER
				 */
				return;
			}
		}

		req = tr->req;
		t02 = spdk_get_ticks();
		if (req->t0 <= t02) {

			/*
			 * Request has timed out. This could be i/o or admin request.
			 * Call the registered timeout function for user to take action.
			 */

			qpair->ctrlr->timeout_cb_fn(qpair->ctrlr, qpair);
		}
	}
}<|MERGE_RESOLUTION|>--- conflicted
+++ resolved
@@ -1544,15 +1544,11 @@
 
 	nvme_pcie_qpair_check_enabled(qpair);
 
-<<<<<<< HEAD
-	tr = TAILQ_FIRST(&pqpair->free_tr);
-=======
 	if (nvme_qpair_is_admin_queue(qpair)) {
 		pthread_mutex_lock(&ctrlr->ctrlr_lock);
 	}
 
-	tr = LIST_FIRST(&pqpair->free_tr);
->>>>>>> 56306a46
+	tr = TAILQ_FIRST(&pqpair->free_tr);
 
 	if (tr == NULL || !pqpair->is_enabled) {
 		/*
