--- conflicted
+++ resolved
@@ -80,11 +80,8 @@
 	opts->arb_mechanism = SPDK_NVME_CC_AMS_RR;
 	opts->keep_alive_timeout_ms = 10 * 1000;
 	opts->queue_size = DEFAULT_MAX_QUEUE_SIZE;
-<<<<<<< HEAD
 	opts->nvme_io_timeout = NVME_IO_TIMEOUT;
-=======
 	strncpy(opts->hostnqn, DEFAULT_HOSTNQN, sizeof(opts->hostnqn));
->>>>>>> 050802cd
 }
 
 struct spdk_nvme_qpair *
