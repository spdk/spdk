--- conflicted
+++ resolved
@@ -79,11 +79,8 @@
 	opts->use_cmb_sqs = false;
 	opts->arb_mechanism = SPDK_NVME_CC_AMS_RR;
 	opts->keep_alive_timeout_ms = 10 * 1000;
-<<<<<<< HEAD
+	opts->queue_size = DEFAULT_MAX_QUEUE_SIZE;
 	opts->nvme_io_timeout = NVME_IO_TIMEOUT;
-=======
-	opts->queue_size = DEFAULT_MAX_QUEUE_SIZE;
->>>>>>> 56306a46
 }
 
 struct spdk_nvme_qpair *
