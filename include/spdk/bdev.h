/*-
 *   BSD LICENSE
 *
 *   Copyright (C) 2008-2012 Daisuke Aoyama <aoyama@peach.ne.jp>.
 *   Copyright (c) Intel Corporation.
 *   All rights reserved.
 *
 *   Redistribution and use in source and binary forms, with or without
 *   modification, are permitted provided that the following conditions
 *   are met:
 *
 *     * Redistributions of source code must retain the above copyright
 *       notice, this list of conditions and the following disclaimer.
 *     * Redistributions in binary form must reproduce the above copyright
 *       notice, this list of conditions and the following disclaimer in
 *       the documentation and/or other materials provided with the
 *       distribution.
 *     * Neither the name of Intel Corporation nor the names of its
 *       contributors may be used to endorse or promote products derived
 *       from this software without specific prior written permission.
 *
 *   THIS SOFTWARE IS PROVIDED BY THE COPYRIGHT HOLDERS AND CONTRIBUTORS
 *   "AS IS" AND ANY EXPRESS OR IMPLIED WARRANTIES, INCLUDING, BUT NOT
 *   LIMITED TO, THE IMPLIED WARRANTIES OF MERCHANTABILITY AND FITNESS FOR
 *   A PARTICULAR PURPOSE ARE DISCLAIMED. IN NO EVENT SHALL THE COPYRIGHT
 *   OWNER OR CONTRIBUTORS BE LIABLE FOR ANY DIRECT, INDIRECT, INCIDENTAL,
 *   SPECIAL, EXEMPLARY, OR CONSEQUENTIAL DAMAGES (INCLUDING, BUT NOT
 *   LIMITED TO, PROCUREMENT OF SUBSTITUTE GOODS OR SERVICES; LOSS OF USE,
 *   DATA, OR PROFITS; OR BUSINESS INTERRUPTION) HOWEVER CAUSED AND ON ANY
 *   THEORY OF LIABILITY, WHETHER IN CONTRACT, STRICT LIABILITY, OR TORT
 *   (INCLUDING NEGLIGENCE OR OTHERWISE) ARISING IN ANY WAY OUT OF THE USE
 *   OF THIS SOFTWARE, EVEN IF ADVISED OF THE POSSIBILITY OF SUCH DAMAGE.
 */

/** \file
 * Block device abstraction layer
 */

#ifndef SPDK_BDEV_H_
#define SPDK_BDEV_H_

#include <inttypes.h>
#include <stddef.h>  /* for offsetof */
#include <sys/uio.h> /* for struct iovec */
#include <stdbool.h>

#include "spdk/event.h"
#include "spdk/queue.h"
#include "spdk/scsi_spec.h"

#define SPDK_BDEV_SMALL_RBUF_MAX_SIZE 8192
#define SPDK_BDEV_LARGE_RBUF_MAX_SIZE (64 * 1024)

#define SPDK_BDEV_MAX_NAME_LENGTH		16
#define SPDK_BDEV_MAX_PRODUCT_NAME_LENGTH	50

struct spdk_bdev_io;
struct spdk_bdev_fn_table;
struct spdk_json_write_ctx;

/**
 * \brief SPDK block device.
 *
 * This is a virtual representation of a block device that is exported by the backend.
 */
struct spdk_bdev {
	/** User context passed in by the backend */
	void *ctxt;

	/** Unique name for this block device. */
	char name[SPDK_BDEV_MAX_NAME_LENGTH];

	/** Unique product name for this kind of block device. */
	char product_name[SPDK_BDEV_MAX_PRODUCT_NAME_LENGTH];

	/** Size in bytes of a logical block for the backend */
	uint32_t blocklen;

	/** Number of blocks */
	uint64_t blockcnt;

	/** write cache enabled, not used at the moment */
	int write_cache;

	/**
	 * This is used to make sure buffers are sector aligned.
	 * This causes double buffering on writes.
	 */
	int need_aligned_buffer;

	/** thin provisioning, not used at the moment */
	int thin_provisioning;

	/** function table for all LUN ops */
	const struct spdk_bdev_fn_table *fn_table;

	/** Represents maximum unmap block descriptor count */
	uint32_t max_unmap_bdesc_count;

	/** generation value used by block device reset */
	uint32_t gencnt;

	/** True if another blockdev or a LUN is using this device */
	bool claimed;

	TAILQ_ENTRY(spdk_bdev) link;
};

/** Blockdev I/O type */
enum spdk_bdev_io_type {
	SPDK_BDEV_IO_TYPE_INVALID,
	SPDK_BDEV_IO_TYPE_READ,
	SPDK_BDEV_IO_TYPE_WRITE,
	SPDK_BDEV_IO_TYPE_UNMAP,
	SPDK_BDEV_IO_TYPE_FLUSH,
	SPDK_BDEV_IO_TYPE_RESET,
	SPDK_BDEV_IO_TYPE_GET_HEALTH_REPORT,
};

/** Blockdev I/O completion status */
enum spdk_bdev_io_status {
	SPDK_BDEV_IO_STATUS_SCSI_ERROR = -3,
	SPDK_BDEV_IO_STATUS_NVME_ERROR = -2,
	SPDK_BDEV_IO_STATUS_FAILED = -1,
	SPDK_BDEV_IO_STATUS_PENDING = 0,
	SPDK_BDEV_IO_STATUS_SUCCESS = 1,
};

/** Blockdev reset operation type */
enum spdk_bdev_reset_type {
	/**
	 * A hard reset indicates that the blockdev layer should not
	 *  invoke the completion callback for I/Os issued before the
	 *  reset is issued but completed after the reset is complete.
	 */
	SPDK_BDEV_RESET_HARD,

	/**
	 * A soft reset indicates that the blockdev layer should still
	 *  invoke the completion callback for I/Os issued before the
	 *  reset is issued but completed after the reset is complete.
	 */
	SPDK_BDEV_RESET_SOFT,
};

typedef spdk_event_fn spdk_bdev_io_completion_cb;
typedef void (*spdk_bdev_io_get_rbuf_cb)(struct spdk_bdev_io *bdev_io);

union spdk_critical_warning_state {
	uint8_t		raw;

	struct {
		uint8_t	available_spare		: 1;
		uint8_t	temperature		: 1;
		uint8_t	device_reliability	: 1;
		uint8_t	read_only		: 1;
		uint8_t	volatile_memory_backup	: 1;
		uint8_t	reserved		: 3;
	} bits;
};
SPDK_STATIC_ASSERT(sizeof(union spdk_critical_warning_state) == 1, "Incorrect size");

/**
 * health report page
 */
struct __attribute__((packed)) spdk_health_report_page {
	union spdk_critical_warning_state	critical_warning;

	uint16_t		temperature;
	uint8_t			available_spare;
	uint8_t			available_spare_threshold;
	uint8_t			percentage_used;

	uint8_t			reserved[26];

	/*
	 * Note that the following are 128-bit values, but are
	 *  defined as an array of 2 64-bit values.
	 */
	/* Data Units Read is always in 512-byte units. */
	uint64_t		data_units_read[2];
	/* Data Units Written is always in 512-byte units. */
	uint64_t		data_units_written[2];
	/* For NVM command set, this includes Compare commands. */
	uint64_t		host_read_commands[2];
	uint64_t		host_write_commands[2];
	/* Controller Busy Time is reported in minutes. */
	uint64_t		controller_busy_time[2];
	uint64_t		power_cycles[2];
	uint64_t		power_on_hours[2];
	uint64_t		unsafe_shutdowns[2];
	uint64_t		media_errors[2];
	uint64_t		num_error_info_log_entries[2];

	uint8_t			reserved2[320];
};
SPDK_STATIC_ASSERT(sizeof(struct spdk_health_report_page) == 512, "Incorrect size");

/**
 * Block device I/O
 *
 * This is an I/O that is passed to an spdk_bdev.
 */
struct spdk_bdev_io {
	/** Pointer to scratch area reserved for use by the driver consuming this spdk_bdev_io. */
	void *ctx;

	/** The block device that this I/O belongs to. */
	struct spdk_bdev *bdev;

	/** The I/O channel to submit this I/O on. */
	struct spdk_io_channel *ch;

	/** Generation value for each I/O. */
	uint32_t gencnt;

	/** Enumerated value representing the I/O type. */
	enum spdk_bdev_io_type type;

	union {
		struct {

			/** The unaligned rbuf originally allocated. */
			void *buf_unaligned;

			/** For basic read case, use our own iovec element. */
			struct iovec iov;

			/** For SG buffer cases, array of iovecs to transfer. */
			struct iovec *iovs;

			/** For SG buffer cases, number of iovecs in iovec array. */
			int iovcnt;

			/** For SG buffer cases, total size of data to be transferred. */
			size_t len;

			/** Starting offset (in bytes) of the blockdev for this I/O. */
			uint64_t offset;

			/** Indicate whether the blockdev layer to put rbuf or not. */
			bool put_rbuf;
		} read;
		struct {
			/** For basic write case, use our own iovec element */
			struct iovec iov;

			/** For SG buffer cases, array of iovecs to transfer. */
			struct iovec *iovs;

			/** For SG buffer cases, number of iovecs in iovec array. */
			int iovcnt;

			/** For SG buffer cases, total size of data to be transferred. */
			size_t len;

			/** Starting offset (in bytes) of the blockdev for this I/O. */
			uint64_t offset;
		} write;
		struct {
			/** Represents the unmap block descriptors. */
			struct spdk_scsi_unmap_bdesc *unmap_bdesc;

			/** Count of unmap block descriptors. */
			uint16_t bdesc_count;
		} unmap;
		struct {
			/** Represents starting offset in bytes of the range to be flushed. */
			uint64_t offset;

			/** Represents the number of bytes to be flushed, starting at offset. */
			uint64_t length;
		} flush;
		struct {
			enum spdk_bdev_reset_type type;
		} reset;
	} u;

	/** Error information from a device */
	union {
		/** Only valid when status is SPDK_BDEV_IO_STATUS_NVME_ERROR */
		struct {
			/** NVMe status code type */
			int sct;
			/** NVMe status code */
			int sc;
		} nvme;
		/** Only valid when status is SPDK_BDEV_IO_STATUS_SCSI_ERROR */
		struct {
			/** SCSI status code */
			enum spdk_scsi_status sc;
			/** SCSI sense key */
			enum spdk_scsi_sense sk;
			/** SCSI additional sense code */
			uint8_t asc;
			/** SCSI additional sense code qualifier */
			uint8_t ascq;
		} scsi;
	} error;

	/* report health information page */
	struct spdk_health_report_page *health_report;

	/** User function that will be called when this completes */
	spdk_bdev_io_completion_cb cb;

	/** Context that will be passed to the completion callback */
	void *caller_ctx;

	struct spdk_event *cb_event;

	/** Callback for when rbuf is allocated */
	spdk_bdev_io_get_rbuf_cb get_rbuf_cb;

	/** Status for the IO */
	enum spdk_bdev_io_status status;

	/** Used in virtual device (e.g., RAID), indicates its parent spdk_bdev_io **/
	struct spdk_bdev_io *parent;

	/** Used in virtual device (e.g., RAID) for storing multiple child device I/Os **/
	TAILQ_HEAD(child_io, spdk_bdev_io) child_io;

	/** Member used for linking child I/Os together. */
	TAILQ_ENTRY(spdk_bdev_io) link;

	/** Entry to the list need_buf of struct spdk_bdev. */
	TAILQ_ENTRY(spdk_bdev_io) rbuf_link;

	/** Per I/O context for use by the blockdev module */
	uint8_t driver_ctx[0];

	/* No members may be added after driver_ctx! */
};

struct spdk_bdev *spdk_bdev_get_by_name(const char *bdev_name);
void spdk_bdev_unregister(struct spdk_bdev *bdev);

struct spdk_bdev *spdk_bdev_first(void);
struct spdk_bdev *spdk_bdev_next(struct spdk_bdev *prev);

bool spdk_bdev_io_type_supported(struct spdk_bdev *bdev, enum spdk_bdev_io_type io_type);

int spdk_bdev_dump_config_json(struct spdk_bdev *bdev, struct spdk_json_write_ctx *w);

struct spdk_bdev_io *spdk_bdev_read(struct spdk_bdev *bdev, struct spdk_io_channel *ch,
				    void *buf, uint64_t offset, uint64_t nbytes,
				    spdk_bdev_io_completion_cb cb, void *cb_arg);
struct spdk_bdev_io *
spdk_bdev_readv(struct spdk_bdev *bdev, struct spdk_io_channel *ch,
		struct iovec *iov, int iovcnt,
		uint64_t offset, uint64_t nbytes,
		spdk_bdev_io_completion_cb cb, void *cb_arg);
struct spdk_bdev_io *spdk_bdev_write(struct spdk_bdev *bdev, struct spdk_io_channel *ch,
				     void *buf, uint64_t offset, uint64_t nbytes,
				     spdk_bdev_io_completion_cb cb, void *cb_arg);
struct spdk_bdev_io *spdk_bdev_writev(struct spdk_bdev *bdev, struct spdk_io_channel *ch,
				      struct iovec *iov, int iovcnt,
				      uint64_t offset, uint64_t len,
				      spdk_bdev_io_completion_cb cb, void *cb_arg);
struct spdk_bdev_io *spdk_bdev_unmap(struct spdk_bdev *bdev, struct spdk_io_channel *ch,
				     struct spdk_scsi_unmap_bdesc *unmap_d,
				     uint16_t bdesc_count,
				     spdk_bdev_io_completion_cb cb, void *cb_arg);
struct spdk_bdev_io *spdk_bdev_flush(struct spdk_bdev *bdev, struct spdk_io_channel *ch,
				     uint64_t offset, uint64_t length,
				     spdk_bdev_io_completion_cb cb, void *cb_arg);
<<<<<<< HEAD
struct spdk_bdev_io *spdk_bdev_get_health_report(struct spdk_bdev *bdev,
		struct spdk_health_report_page *buf,
		spdk_bdev_io_completion_cb cb, void *cb_arg);
int spdk_bdev_io_submit(struct spdk_bdev_io *bdev_io);
=======
>>>>>>> c000c930
int spdk_bdev_free_io(struct spdk_bdev_io *bdev_io);
int spdk_bdev_reset(struct spdk_bdev *bdev, enum spdk_bdev_reset_type,
		    spdk_bdev_io_completion_cb cb, void *cb_arg);
struct spdk_io_channel *spdk_bdev_get_io_channel(struct spdk_bdev *bdev, uint32_t priority);
void spdk_bdev_io_set_scsi_error(struct spdk_bdev_io *bdev_io, enum spdk_scsi_status sc,
				 enum spdk_scsi_sense sk, uint8_t asc, uint8_t ascq);
#endif /* SPDK_BDEV_H_ */<|MERGE_RESOLUTION|>--- conflicted
+++ resolved
@@ -365,13 +365,9 @@
 struct spdk_bdev_io *spdk_bdev_flush(struct spdk_bdev *bdev, struct spdk_io_channel *ch,
 				     uint64_t offset, uint64_t length,
 				     spdk_bdev_io_completion_cb cb, void *cb_arg);
-<<<<<<< HEAD
 struct spdk_bdev_io *spdk_bdev_get_health_report(struct spdk_bdev *bdev,
 		struct spdk_health_report_page *buf,
 		spdk_bdev_io_completion_cb cb, void *cb_arg);
-int spdk_bdev_io_submit(struct spdk_bdev_io *bdev_io);
-=======
->>>>>>> c000c930
 int spdk_bdev_free_io(struct spdk_bdev_io *bdev_io);
 int spdk_bdev_reset(struct spdk_bdev *bdev, enum spdk_bdev_reset_type,
 		    spdk_bdev_io_completion_cb cb, void *cb_arg);
