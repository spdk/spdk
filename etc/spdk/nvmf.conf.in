--- conflicted
+++ resolved
@@ -62,15 +62,11 @@
   # Set how often the acceptor polls for incoming connections. The acceptor is also
   # responsible for polling existing connections that have gone idle. 0 means continuously
   # poll. Units in microseconds.
-<<<<<<< HEAD
-  AcceptorPollRate  1000
+  AcceptorPollRate 10000
   # Registers the application to receive timeout callback and to reset the controller.
   ResetControllerOnTimeout Yes
   # Timeout value.
   NvmeTimeoutValue 30
-=======
-  AcceptorPollRate 10000
->>>>>>> 56306a46
 
 # Define an NVMf Subsystem.
 # - NQN is required and must be unique.
